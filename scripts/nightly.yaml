--- conflicted
+++ resolved
@@ -24,21 +24,12 @@
       displayName: 'Clone z3test'
     - task: PythonScript@0
       displayName: Test
-<<<<<<< HEAD
       inputs:
         scriptSource: 'filepath'
         scriptPath: z3test/scripts/test_benchmarks.py
         arguments: build-dist/z3 z3test/regressions/smt2
     - task: CopyFiles@2
       inputs:
-=======
-      inputs:
-        scriptSource: 'filepath'
-        scriptPath: z3test/scripts/test_benchmarks.py
-        arguments: build-dist/z3 z3test/regressions/smt2
-    - task: CopyFiles@2
-      inputs:
->>>>>>> fa2c0e02
         sourceFolder: dist
         contents: '*.zip'
         targetFolder: $(Build.ArtifactStagingDirectory)
