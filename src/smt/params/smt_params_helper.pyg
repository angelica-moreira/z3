def_module_params(module_name='smt',
                  class_name='smt_params_helper',
                  description='smt solver based on lazy smt',
                  export=True,
                  params=(('auto_config', BOOL, True, 'automatically configure solver'),
                          ('logic', SYMBOL, '', 'logic used to setup the SMT solver'),
                          ('random_seed', UINT, 0, 'random seed for the smt solver'),
                          ('relevancy', UINT, 2, 'relevancy propagation heuristic: 0 - disabled, 1 - relevancy is tracked by only affects quantifier instantiation, 2 - relevancy is tracked, and an atom is only asserted if it is relevant'),
                          ('macro_finder', BOOL, False, 'try to find universally quantified formulas that can be viewed as macros'),
                          ('quasi_macros', BOOL, False, 'try to find universally quantified formulas that are quasi-macros'),
                          ('restricted_quasi_macros', BOOL, False, 'try to find universally quantified formulas that are restricted quasi-macros'),
                          ('ematching', BOOL, True, 'E-Matching based quantifier instantiation'),
                          ('phase_selection', UINT, 3, 'phase selection heuristic: 0 - always false, 1 - always true, 2 - phase caching, 3 - phase caching conservative, 4 - phase caching conservative 2, 5 - random, 6 - number of occurrences, 7 - theory'),
	                  ('phase_caching_on', UINT, 400, 'number of conflicts while phase caching is on'),
	                  ('phase_caching_off', UINT, 100, 'number of conflicts while phase caching is off'),
                          ('restart_strategy', UINT, 1, '0 - geometric, 1 - inner-outer-geometric, 2 - luby, 3 - fixed, 4 - arithmetic'),
                          ('restart_factor', DOUBLE, 1.1, 'when using geometric (or inner-outer-geometric) progression of restarts, it specifies the constant used to multiply the current restart threshold'),
                          ('case_split', UINT, 1, '0 - case split based on variable activity, 1 - similar to 0, but delay case splits created during the search, 2 - similar to 0, but cache the relevancy, 3 - case split based on relevancy (structural splitting), 4 - case split on relevancy and activity, 5 - case split on relevancy and current goal, 6 - activity-based case split with theory-aware branching activity'),
                          ('delay_units', BOOL, False, 'if true then z3 will not restart when a unit clause is learned'),
                          ('delay_units_threshold', UINT, 32, 'maximum number of learned unit clauses before restarting, ignored if delay_units is false'),
                          ('pull_nested_quantifiers', BOOL, False, 'pull nested quantifiers'),
                          ('refine_inj_axioms', BOOL, True, 'refine injectivity axioms'),
	                  ('candidate_models', BOOL, False, 'create candidate models even when quantifier or theory reasoning is incomplete'),
                          ('max_conflicts', UINT, UINT_MAX, 'maximum number of conflicts before giving up.'),
                          ('restart.max', UINT, UINT_MAX, 'maximal number of restarts.'),
	                  ('cube_depth', UINT, 1, 'cube depth.'),
                          ('threads', UINT, 1, 'maximal number of parallel threads.'),
                          ('threads.max_conflicts', UINT, 400, 'maximal number of conflicts between rounds of cubing for parallel SMT'),
                          ('threads.cube_frequency', UINT, 2, 'frequency for using cubing'), 
                          ('mbqi', BOOL, True, 'model based quantifier instantiation (MBQI)'),
                          ('mbqi.max_cexs', UINT, 1, 'initial maximal number of counterexamples used in MBQI, each counterexample generates a quantifier instantiation'),
                          ('mbqi.max_cexs_incr', UINT, 0, 'increment for MBQI_MAX_CEXS, the increment is performed after each round of MBQI'),
                          ('mbqi.max_iterations', UINT, 1000, 'maximum number of rounds of MBQI'),
                          ('mbqi.trace', BOOL, False, 'generate tracing messages for Model Based Quantifier Instantiation (MBQI). It will display a message before every round of MBQI, and the quantifiers that were not satisfied'),
                          ('mbqi.force_template', UINT, 10, 'some quantifiers can be used as templates for building interpretations for functions. Z3 uses heuristics to decide whether a quantifier will be used as a template or not. Quantifiers with weight >= mbqi.force_template are forced to be used as a template'),
                          ('mbqi.id', STRING, '', 'Only use model-based instantiation for quantifiers with id\'s beginning with string'),
                          ('q.lift_ite', UINT, 0, '0 - don not lift non-ground if-then-else, 1 - use conservative ite lifting, 2 - use full lifting of if-then-else under quantifiers'),
                          ('q.lite', BOOL, False, 'Use cheap quantifier elimination during pre-processing'),
                          ('qi.profile', BOOL, False, 'profile quantifier instantiation'),
                          ('qi.profile_freq', UINT, UINT_MAX, 'how frequent results are reported by qi.profile'),
                          ('qi.max_instances', UINT, UINT_MAX, 'maximum number of quantifier instantiations'),
                          ('qi.eager_threshold', DOUBLE, 10.0, 'threshold for eager quantifier instantiation'),
                          ('qi.lazy_threshold', DOUBLE, 20.0, 'threshold for lazy quantifier instantiation'),
                          ('qi.cost', STRING, '(+ weight generation)', 'expression specifying what is the cost of a given quantifier instantiation'),
                          ('qi.max_multi_patterns', UINT, 0, 'specify the number of extra multi patterns'),
                          ('qi.quick_checker', UINT, 0, 'specify quick checker mode, 0 - no quick checker, 1 - using unsat instances, 2 - using both unsat and no-sat instances'),
                          ('induction', BOOL, False, 'enable generation of induction lemmas'),
                          ('bv.reflect', BOOL, True, 'create enode for every bit-vector term'),
                          ('bv.enable_int2bv', BOOL, True, 'enable support for int2bv and bv2int operators'),
                          ('bv.watch_diseq', BOOL, False, 'use watch lists instead of eager axioms for bit-vectors'),
                          ('bv.delay', BOOL, True, 'delay internalize expensive bit-vector operations'),
<<<<<<< HEAD
			  ('bv.polysat', BOOL, False, 'use polysat bit-vector solver'),
=======
                          ('bv.eq_axioms', BOOL, True, 'enable redundant equality axioms for bit-vectors'),
>>>>>>> b5309d5f
                          ('arith.random_initial_value', BOOL, False, 'use random initial values in the simplex-based procedure for linear arithmetic'),
                          ('arith.solver', UINT, 6, 'arithmetic solver: 0 - no solver, 1 - bellman-ford based solver (diff. logic only), 2 - simplex based solver, 3 - floyd-warshall based solver (diff. logic only) and no theory combination 4 - utvpi, 5 - infinitary lra, 6 - lra solver'),
                          ('arith.nl', BOOL, True, '(incomplete) nonlinear arithmetic support based on Groebner basis and interval propagation, relevant only if smt.arith.solver=2'),
                          ('arith.nl.nra', BOOL, True, 'call nra_solver when incremental linearization does not produce a lemma, this option is ignored when arith.nl=false, relevant only if smt.arith.solver=6'),
                          ('arith.nl.branching', BOOL, True, 'branching on integer variables in non linear clusters, relevant only if smt.arith.solver=2'),
                          ('arith.nl.rounds', UINT, 1024, 'threshold for number of (nested) final checks for non linear arithmetic, relevant only if smt.arith.solver=2'),
                          ('arith.nl.order', BOOL, True, 'run order lemmas'),
                          ('arith.nl.expp', BOOL, False, 'expensive patching'),
                          ('arith.nl.tangents', BOOL, True, 'run tangent lemmas'),
                          ('arith.nl.horner', BOOL, True, 'run horner\'s heuristic'),
                          ('arith.nl.horner_subs_fixed', UINT, 2, '0 - no subs, 1 - substitute, 2 - substitute fixed zeros only'),
                          ('arith.nl.horner_frequency', UINT, 4, 'horner\'s call frequency'),
                          ('arith.nl.horner_row_length_limit', UINT, 10, 'row is disregarded by the heuristic if its length is longer than the value'),
                          ('arith.nl.grobner_frequency', UINT, 4, 'grobner\'s call frequency'),
                          ('arith.nl.grobner', BOOL, True, 'run grobner\'s basis heuristic'),
                          ('arith.nl.grobner_eqs_growth', UINT, 10, 'grobner\'s number of equalities growth '),
                          ('arith.nl.grobner_expr_size_growth', UINT, 2, 'grobner\'s maximum expr size growth'),
                          ('arith.nl.grobner_expr_degree_growth', UINT, 2, 'grobner\'s maximum expr degree growth'),
                          ('arith.nl.grobner_max_simplified', UINT, 10000, 'grobner\'s maximum number of simplifications'),
                          ('arith.nl.grobner_cnfl_to_report', UINT, 1, 'grobner\'s maximum number of conflicts to report'),
                          ('arith.nl.gr_q', UINT, 10, 'grobner\'s quota'),
                          ('arith.nl.grobner_subs_fixed', UINT, 2, '0 - no subs, 1 - substitute, 2 - substitute fixed zeros only'),   
	                  ('arith.nl.delay', UINT, 500, 'number of calls to final check before invoking bounded nlsat check'),                       
                          ('arith.propagate_eqs', BOOL, True, 'propagate (cheap) equalities'),
                          ('arith.propagation_mode', UINT, 1, '0 - no propagation, 1 - propagate existing literals, 2 - refine finite bounds'),
                          ('arith.branch_cut_ratio', UINT, 2, 'branch/cut ratio for linear integer arithmetic'),
                          ('arith.int_eq_branch', BOOL, False, 'branching using derived integer equations'),
                          ('arith.ignore_int', BOOL, False, 'treat integer variables as real'),
                          ('arith.dump_lemmas', BOOL, False, 'dump arithmetic theory lemmas to files'),
                          ('arith.greatest_error_pivot', BOOL, False, 'Pivoting strategy'),
                          ('arith.eager_eq_axioms', BOOL, True, 'eager equality axioms'),
                          ('arith.auto_config_simplex', BOOL, False, 'force simplex solver in auto_config'),
                          ('arith.rep_freq', UINT, 0, 'the report frequency, in how many iterations print the cost and other info'),
                          ('arith.min', BOOL, False, 'minimize cost'),
                          ('arith.print_stats', BOOL, False, 'print statistic'),
                          ('arith.simplex_strategy', UINT, 0, 'simplex strategy for the solver'),
                          ('arith.enable_hnf', BOOL, True, 'enable hnf (Hermite Normal Form) cuts'),
                          ('arith.bprop_on_pivoted_rows', BOOL, True, 'propagate bounds on rows changed by the pivot operation'),
                          ('arith.print_ext_var_names', BOOL, False, 'print external variable names'),
                          ('pb.conflict_frequency', UINT, 1000, 'conflict frequency for Pseudo-Boolean theory'),
                          ('pb.learn_complements', BOOL, True, 'learn complement literals for Pseudo-Boolean theory'),
                          ('array.weak', BOOL, False, 'weak array theory'),
                          ('array.extensional', BOOL, True, 'extensional array theory'),
                          ('clause_proof', BOOL, False, 'record a clausal proof'),
                          ('dack', UINT, 1, '0 - disable dynamic ackermannization, 1 - expand Leibniz\'s axiom if a congruence is the root of a conflict, 2 - expand Leibniz\'s axiom if a congruence is used during conflict resolution'),
                          ('dack.eq', BOOL, False, 'enable dynamic ackermannization for transtivity of equalities'),
                          ('dack.factor', DOUBLE, 0.1, 'number of instance per conflict'),
                          ('dack.gc', UINT, 2000, 'Dynamic ackermannization garbage collection frequency (per conflict)'),
                          ('dack.gc_inv_decay', DOUBLE, 0.8, 'Dynamic ackermannization garbage collection decay'),
                          ('dack.threshold', UINT, 10, ' number of times the congruence rule must be used before Leibniz\'s axiom is expanded'),
                          ('theory_case_split', BOOL, False, 'Allow the context to use heuristics involving theory case splits, which are a set of literals of which exactly one can be assigned True. If this option is false, the context will generate extra axioms to enforce this instead.'),
                          ('string_solver', SYMBOL, 'seq', 'solver for string/sequence theories. options are: \'z3str3\' (specialized string solver), \'seq\' (sequence solver), \'auto\' (use static features to choose best solver), \'empty\' (a no-op solver that forces an answer unknown if strings were used), \'none\' (no solver)'),
                          ('core.validate', BOOL, False, '[internal] validate unsat core produced by SMT context. This option is intended for debugging'),
                          ('seq.split_w_len', BOOL, True, 'enable splitting guided by length constraints'),
                          ('seq.validate', BOOL, False, 'enable self-validation of theory axioms created by seq theory'),
                          ('str.strong_arrangements', BOOL, True, 'assert equivalences instead of implications when generating string arrangement axioms'),
                          ('str.aggressive_length_testing', BOOL, False, 'prioritize testing concrete length values over generating more options'),
                          ('str.aggressive_value_testing', BOOL, False, 'prioritize testing concrete string constant values over generating more options'),
                          ('str.aggressive_unroll_testing', BOOL, True, 'prioritize testing concrete regex unroll counts over generating more options'),
                          ('str.fast_length_tester_cache', BOOL, False, 'cache length tester constants instead of regenerating them'),
                          ('str.fast_value_tester_cache', BOOL, True, 'cache value tester constants instead of regenerating them'),
                          ('str.string_constant_cache', BOOL, True, 'cache all generated string constants generated from anywhere in theory_str'),
                          ('theory_aware_branching', BOOL, False, 'Allow the context to use extra information from theory solvers regarding literal branching prioritization.'),
                          ('str.overlap_priority', DOUBLE, -0.1, 'theory-aware priority for overlapping variable cases; use smt.theory_aware_branching=true'),
                          ('str.regex_automata_difficulty_threshold', UINT, 1000, 'difficulty threshold for regex automata heuristics'),
                          ('str.regex_automata_intersection_difficulty_threshold', UINT, 1000, 'difficulty threshold for regex intersection heuristics'),
                          ('str.regex_automata_failed_automaton_threshold', UINT, 10, 'number of failed automaton construction attempts after which a full automaton is automatically built'),
                          ('str.regex_automata_failed_intersection_threshold', UINT, 10, 'number of failed automaton intersection attempts after which intersection is always computed'),
                          ('str.regex_automata_length_attempt_threshold', UINT, 10, 'number of length/path constraint attempts before checking unsatisfiability of regex terms'),
                          ('str.fixed_length_refinement', BOOL, False, 'use abstraction refinement in fixed-length equation solver (Z3str3 only)'),
                          ('str.fixed_length_naive_cex', BOOL, True, 'construct naive counterexamples when fixed-length model construction fails for a given length assignment (Z3str3 only)'),
                          ('core.minimize', BOOL, False, 'minimize unsat core produced by SMT context'),
                          ('core.extend_patterns', BOOL, False, 'extend unsat core with literals that trigger (potential) quantifier instances'),
                          ('core.extend_patterns.max_distance', UINT, UINT_MAX, 'limits the distance of a pattern-extended unsat core'),
                          ('core.extend_nonlocal_patterns', BOOL, False, 'extend unsat cores with literals that have quantifiers with patterns that contain symbols which are not in the quantifier\'s body'),
                          ('lemma_gc_strategy', UINT, 0, 'lemma garbage collection strategy: 0 - fixed, 1 - geometric, 2 - at restart, 3 - none'),
                          ('dt_lazy_splits', UINT, 1, 'How lazy datatype splits are performed: 0- eager, 1- lazy for infinite types, 2- lazy')
                          ))
<|MERGE_RESOLUTION|>--- conflicted
+++ resolved
@@ -49,11 +49,8 @@
                           ('bv.enable_int2bv', BOOL, True, 'enable support for int2bv and bv2int operators'),
                           ('bv.watch_diseq', BOOL, False, 'use watch lists instead of eager axioms for bit-vectors'),
                           ('bv.delay', BOOL, True, 'delay internalize expensive bit-vector operations'),
-<<<<<<< HEAD
 			  ('bv.polysat', BOOL, False, 'use polysat bit-vector solver'),
-=======
                           ('bv.eq_axioms', BOOL, True, 'enable redundant equality axioms for bit-vectors'),
->>>>>>> b5309d5f
                           ('arith.random_initial_value', BOOL, False, 'use random initial values in the simplex-based procedure for linear arithmetic'),
                           ('arith.solver', UINT, 6, 'arithmetic solver: 0 - no solver, 1 - bellman-ford based solver (diff. logic only), 2 - simplex based solver, 3 - floyd-warshall based solver (diff. logic only) and no theory combination 4 - utvpi, 5 - infinitary lra, 6 - lra solver'),
                           ('arith.nl', BOOL, True, '(incomplete) nonlinear arithmetic support based on Groebner basis and interval propagation, relevant only if smt.arith.solver=2'),
