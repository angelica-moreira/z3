/*++
Copyright (c) 2012 Microsoft Corporation

Module Name:

    theory_bv_params.cpp

Abstract:

    <abstract>

Author:

    Leonardo de Moura (leonardo) 2012-12-02.

Revision History:

--*/
#include "smt/params/theory_bv_params.h"
#include "smt/params/smt_params_helper.hpp"
#include "params/bv_rewriter_params.hpp"

void theory_bv_params::updt_params(params_ref const & _p) {
    smt_params_helper p(_p);
    bv_rewriter_params rp(_p);
    m_hi_div0 = rp.hi_div0();
    m_bv_reflect = p.bv_reflect();
    m_bv_enable_int2bv2int = p.bv_enable_int2bv(); 
    m_bv_delay = p.bv_delay();
<<<<<<< HEAD
    m_bv_polysat = p.bv_polysat();
    m_bv_eq_axioms = p.bv_eq_axioms();
=======
>>>>>>> 6afed081
    m_bv_size_reduce = p.bv_size_reduce();
}

#define DISPLAY_PARAM(X) out << #X"=" << X << '\n';

void theory_bv_params::display(std::ostream & out) const {
    DISPLAY_PARAM(m_bv_mode);
    DISPLAY_PARAM(m_hi_div0);
    DISPLAY_PARAM(m_bv_reflect);
    DISPLAY_PARAM(m_bv_lazy_le);
    DISPLAY_PARAM(m_bv_cc);
    DISPLAY_PARAM(m_bv_blast_max_size);
    DISPLAY_PARAM(m_bv_enable_int2bv2int);
    DISPLAY_PARAM(m_bv_delay);
    DISPLAY_PARAM(m_bv_polysat);
    DISPLAY_PARAM(m_bv_size_reduce);
}<|MERGE_RESOLUTION|>--- conflicted
+++ resolved
@@ -27,11 +27,7 @@
     m_bv_reflect = p.bv_reflect();
     m_bv_enable_int2bv2int = p.bv_enable_int2bv(); 
     m_bv_delay = p.bv_delay();
-<<<<<<< HEAD
     m_bv_polysat = p.bv_polysat();
-    m_bv_eq_axioms = p.bv_eq_axioms();
-=======
->>>>>>> 6afed081
     m_bv_size_reduce = p.bv_size_reduce();
 }
 
