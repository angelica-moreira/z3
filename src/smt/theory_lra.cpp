/*++
  Copyright (c) 2016 Microsoft Corporation

  Module Name:

  theory_lra.cpp

  Abstract:

  <abstract>

  Author:

  Lev Nachmanson (levnach) 2016-25-3
  Nikolaj Bjorner (nbjorner)

  Revision History:


  --*/
#include "util/stopwatch.h"
#include "util/lp/lp_solver.h"
#include "util/lp/lp_primal_simplex.h"
#include "util/lp/lp_dual_simplex.h"
#include "util/lp/indexed_value.h"
#include "util/lp/lar_solver.h"
#include "util/nat_set.h"
#include "util/optional.h"
#include "util/lp/lp_params.hpp"
#include "util/inf_rational.h"
#include "smt/smt_theory.h"
#include "smt/smt_context.h"
#include "smt/theory_lra.h"
#include "smt/proto_model/numeral_factory.h"
#include "smt/smt_model_generator.h"
#include "smt/arith_eq_adapter.h"
#include "util/nat_set.h"
#include "util/lp/nra_solver.h"
#include "tactic/generic_model_converter.h"
#include "math/polynomial/algebraic_numbers.h"
#include "math/polynomial/polynomial.h"
#include "ast/ast_pp.h"
#include "util/cancel_eh.h"
#include "util/scoped_timer.h"

namespace lp_api {
enum bound_kind { lower_t, upper_t };

std::ostream& operator<<(std::ostream& out, bound_kind const& k) {
    switch (k) {
    case lower_t: return out << "<=";
    case upper_t: return out << ">=";
    }
    return out;
}

class bound { 
    smt::bool_var    m_bv;
    smt::theory_var  m_var;
    bool             m_is_int;
    rational         m_value;
    bound_kind       m_bound_kind;

public:
    bound(smt::bool_var bv, smt::theory_var v, bool is_int, rational const & val, bound_kind k):
        m_bv(bv),
        m_var(v),
        m_is_int(is_int),
        m_value(val),
        m_bound_kind(k) {
    }
    virtual ~bound() {}
    smt::theory_var get_var() const { return m_var; }
    smt::bool_var get_bv() const { return m_bv; }
    bound_kind get_bound_kind() const { return m_bound_kind; }
    bool is_int() const { return m_is_int; }
    rational const& get_value() const { return m_value; }
    inf_rational get_value(bool is_true) const { 
        if (is_true) return inf_rational(m_value);                         // v >= value or v <= value
        if (m_is_int) {
            SASSERT(m_value.is_int());
            if (m_bound_kind == lower_t) return inf_rational(m_value - rational::one()); // v <= value - 1
            return inf_rational(m_value + rational::one());                              // v >= value + 1
        }
        else {
            if (m_bound_kind == lower_t) return inf_rational(m_value, false);  // v <= value - epsilon
            return inf_rational(m_value, true);                                // v >= value + epsilon
        }
    } 
    virtual std::ostream& display(std::ostream& out) const {
        return out << m_value << "  " << get_bound_kind() << " v" << get_var();
    }
};

std::ostream& operator<<(std::ostream& out, bound const& b) {
    return b.display(out);
}

struct stats {
    unsigned m_assert_lower;
    unsigned m_assert_upper;
    unsigned m_add_rows;
    unsigned m_bounds_propagations;
    unsigned m_num_iterations;
    unsigned m_num_iterations_with_no_progress;
    unsigned m_need_to_solve_inf;
    unsigned m_fixed_eqs;
    unsigned m_conflicts;
    unsigned m_bound_propagations1;
    unsigned m_bound_propagations2;
    unsigned m_assert_diseq;
    unsigned m_gomory_cuts;
    stats() { reset(); }
    void reset() {
        memset(this, 0, sizeof(*this));
    }
};

typedef optional<inf_rational> opt_inf_rational;


}

namespace smt {

typedef ptr_vector<lp_api::bound> lp_bounds;
    
class theory_lra::imp {        

    struct scope {
        unsigned m_bounds_lim;
        unsigned m_idiv_lim;
        unsigned m_asserted_qhead;            
        unsigned m_asserted_atoms_lim;
        unsigned m_underspecified_lim;
        unsigned m_var_trail_lim;
        expr*    m_not_handled;
    };

    struct delayed_atom {
        unsigned m_bv;
        bool     m_is_true;
        delayed_atom(unsigned b, bool t): m_bv(b), m_is_true(t) {}
    };

    class resource_limit : public lp::lp_resource_limit {
        imp& m_imp;
    public:
        resource_limit(imp& i): m_imp(i) { }
        bool get_cancel_flag() override { return m_imp.m.canceled(); }
    };


    theory_lra&          th;
    ast_manager&         m;
    theory_arith_params& m_arith_params;
    arith_util           a;
    bool                 m_has_int;
    arith_eq_adapter     m_arith_eq_adapter;
    vector<rational>     m_columns;
      

    // temporary values kept during internalization
    struct internalize_state {
        expr_ref_vector     m_terms;                     
        vector<rational>    m_coeffs;
        svector<theory_var> m_vars;
        rational            m_offset;
        ptr_vector<expr>    m_terms_to_internalize;
        internalize_state(ast_manager& m): m_terms(m) {}
        void reset() {
            m_terms.reset();
            m_coeffs.reset();
            m_offset.reset();
            m_vars.reset();
            m_terms_to_internalize.reset();
        }
    };
    ptr_vector<internalize_state> m_internalize_states;
    unsigned                      m_internalize_head;

    class scoped_internalize_state {
        imp& m_imp;
        internalize_state& m_st;

        internalize_state& push_internalize(imp& i) {
            if (i.m_internalize_head == i.m_internalize_states.size()) {
                i.m_internalize_states.push_back(alloc(internalize_state, i.m));
            }
            internalize_state& st = *i.m_internalize_states[i.m_internalize_head++];
            st.reset();
            return st;
        }
    public:
        scoped_internalize_state(imp& i): m_imp(i), m_st(push_internalize(i)) {}
        ~scoped_internalize_state() { --m_imp.m_internalize_head; }
        expr_ref_vector&     terms() { return m_st.m_terms; }                     
        vector<rational>&    coeffs() { return m_st.m_coeffs; }
        svector<theory_var>& vars() { return m_st.m_vars; }
        rational&            offset() { return m_st.m_offset; }
        ptr_vector<expr>&    terms_to_internalize() { return m_st.m_terms_to_internalize; }            
        void push(expr* e, rational c) { m_st.m_terms.push_back(e); m_st.m_coeffs.push_back(c); }
        void set_back(unsigned i) { 
            if (terms().size() == i + 1) return;
            terms()[i] = terms().back(); 
            coeffs()[i] = coeffs().back();
            terms().pop_back();
            coeffs().pop_back();
        }
    };
       
    typedef vector<std::pair<rational, lp::var_index>> var_coeffs;

    svector<lp::var_index> m_theory_var2var_index;   // translate from theory variables to lar vars
    svector<theory_var>      m_var_index2theory_var;   // reverse map from lp_solver variables to theory variables  
    svector<theory_var>      m_term_index2theory_var;   // reverse map from lp_solver variables to theory variables  
    var_coeffs               m_left_side;              // constraint left side
    mutable std::unordered_map<lp::var_index, rational> m_variable_values; // current model
    lp::var_index m_one_var;
    lp::var_index m_zero_var;
    lp::var_index m_rone_var;
    lp::var_index m_rzero_var;

    enum constraint_source {
        inequality_source,
        equality_source,
        definition_source,
        null_source
    };
    svector<constraint_source>                    m_constraint_sources;
    svector<literal>                              m_inequalities;    // asserted rows corresponding to inequality literals.
    svector<enode_pair>                           m_equalities;      // asserted rows corresponding to equalities.
    svector<theory_var>                           m_definitions;     // asserted rows corresponding to definitions

    svector<delayed_atom>  m_asserted_atoms;        
    expr*                  m_not_handled;
    ptr_vector<app>        m_underspecified;
    ptr_vector<expr>       m_idiv_terms;
    unsigned_vector        m_var_trail;
    vector<ptr_vector<lp_api::bound> > m_use_list;        // bounds where variables are used.

    // attributes for incremental version:
    u_map<lp_api::bound*>      m_bool_var2bound;
    vector<lp_bounds>      m_bounds;
    unsigned_vector        m_unassigned_bounds;
    unsigned_vector        m_bounds_trail;
    unsigned               m_asserted_qhead;

    svector<unsigned>       m_to_check;    // rows that should be checked for theory propagation

    svector<std::pair<theory_var, theory_var> >       m_assume_eq_candidates; 
    unsigned                                          m_assume_eq_head;

    unsigned               m_num_conflicts;

    // non-linear arithmetic
    scoped_ptr<nra::solver> m_nra;
    bool                    m_use_nra_model;
    scoped_ptr<scoped_anum> m_a1, m_a2;

    // integer arithmetic
    scoped_ptr<lp::int_solver> m_lia;


    struct var_value_eq {
        imp & m_th;
        var_value_eq(imp & th):m_th(th) {}
        bool operator()(theory_var v1, theory_var v2) const { 
            if (m_th.is_int(v1) != m_th.is_int(v2)) {
                return false;
            }
            return m_th.is_eq(v1, v2);
        }
    };
    struct var_value_hash {
        imp & m_th;
        var_value_hash(imp & th):m_th(th) {}
        unsigned operator()(theory_var v) const { 
            if (m_th.m_use_nra_model) {
                return m_th.is_int(v);
            }
            else {
                return (unsigned)std::hash<lp::mpq>()(m_th.get_value(v)); 
            }
        }
    };
    int_hashtable<var_value_hash, var_value_eq>   m_model_eqs;


    svector<scope>         m_scopes;
    lp_api::stats          m_stats;
    arith_factory*         m_factory;       
    scoped_ptr<lp::lar_solver> m_solver;
    resource_limit         m_resource_limit;
    lp_bounds              m_new_bounds;


    context& ctx() const { return th.get_context(); }
    theory_id get_id() const { return th.get_id(); }
    bool is_int(theory_var v) const {  return is_int(get_enode(v));  }
    bool is_int(enode* n) const { return a.is_int(n->get_owner()); }
    enode* get_enode(theory_var v) const { return th.get_enode(v); }
    enode* get_enode(expr* e) const { return ctx().get_enode(e); }
    expr*  get_owner(theory_var v) const { return get_enode(v)->get_owner(); }        

    void init_solver() {
        if (m_solver) return;

        reset_variable_values();
        m_theory_var2var_index.reset();
        m_solver = alloc(lp::lar_solver); 
        lp_params lp(ctx().get_params());
        m_solver->settings().set_resource_limit(m_resource_limit);
        m_solver->settings().simplex_strategy() = static_cast<lp::simplex_strategy_enum>(lp.simplex_strategy());
        m_solver->settings().bound_propagation() = BP_NONE != propagation_mode();
        m_solver->settings().m_enable_hnf = lp.enable_hnf();
        m_solver->set_track_pivoted_rows(lp.bprop_on_pivoted_rows());

        // todo : do not use m_arith_branch_cut_ratio for deciding on cheap cuts
        unsigned branch_cut_ratio = ctx().get_fparams().m_arith_branch_cut_ratio;
        m_solver->set_cut_strategy(branch_cut_ratio);

        m_solver->settings().m_int_run_gcd_test = ctx().get_fparams().m_arith_gcd_test;
        m_solver->settings().set_random_seed(ctx().get_fparams().m_random_seed);
        m_lia = alloc(lp::int_solver, m_solver.get());
        get_one(true);
        get_zero(true);
        get_one(false);
        get_zero(false);
    }

    void ensure_nra() {
        if (!m_nra) {
            m_nra = alloc(nra::solver, *m_solver.get(), m.limit(), ctx().get_params());
            for (auto const& _s : m_scopes) {
                (void)_s;
                m_nra->push();
            }
        }
    }

    lp::var_index add_const(int c, lp::var_index& var, bool is_int) {
        if (var != UINT_MAX) {
            return var;
        }
        app_ref cnst(a.mk_numeral(rational(c), is_int), m);
        TRACE("arith", tout << "add " << cnst << "\n";);
        mk_enode(cnst);
        theory_var v = mk_var(cnst);
        var = m_solver->add_var(v, true);
        m_theory_var2var_index.setx(v, var, UINT_MAX);
        m_var_index2theory_var.setx(var, v, UINT_MAX);
        m_var_trail.push_back(v);
        add_def_constraint(m_solver->add_var_bound(var, lp::GE, rational(c)));
        add_def_constraint(m_solver->add_var_bound(var, lp::LE, rational(c)));
        return var;
    }

    lp::var_index get_one(bool is_int) {
        return add_const(1, is_int ? m_one_var : m_rone_var, is_int);
    }

    lp::var_index get_zero(bool is_int) {
        return add_const(0, is_int ? m_zero_var : m_rzero_var, is_int);
    }


    void found_not_handled(expr* n) {
        m_not_handled = n;
        if (is_app(n) && is_underspecified(to_app(n))) {
            TRACE("arith", tout << "Unhandled: " << mk_pp(n, m) << "\n";);
            m_underspecified.push_back(to_app(n));
        }
    }

    bool is_numeral(expr* term, rational& r) {
        rational mul(1);
        do {
            if (a.is_numeral(term, r)) {
                r *= mul;
                return true;
            }
            if (a.is_uminus(term, term)) {
                mul.neg();
                continue;
            }
            if (a.is_to_real(term, term)) {
                continue;
            }                
            return false;
        }
        while (false);
        return false;
    }

    void linearize_term(expr* term, scoped_internalize_state& st) {
        st.push(term, rational::one());
        linearize(st);
    } 
        
    void linearize_ineq(expr* lhs, expr* rhs, scoped_internalize_state& st) {
        st.push(lhs, rational::one());
        st.push(rhs, rational::minus_one());
        linearize(st);
    }
        
    void linearize(scoped_internalize_state& st) { 
        expr_ref_vector & terms = st.terms();
        svector<theory_var>& vars = st.vars();
        vector<rational>& coeffs = st.coeffs();
        rational& offset = st.offset();
        rational r;
        expr* n1, *n2;
        unsigned index = 0;
        while (index < terms.size()) {
            SASSERT(index >= vars.size());
            expr* n = terms[index].get();
            st.terms_to_internalize().push_back(n);
            if (a.is_add(n)) {
                for (expr* arg : *to_app(n)) {
                    st.push(arg, coeffs[index]);
                }
                st.set_back(index);
            }
            else if (a.is_sub(n)) {
                unsigned sz = to_app(n)->get_num_args();
                terms[index] = to_app(n)->get_arg(0);                    
                for (unsigned i = 1; i < sz; ++i) {
                    st.push(to_app(n)->get_arg(i), -coeffs[index]);
                }
            }
            else if (a.is_mul(n, n1, n2) && is_numeral(n1, r)) {
                coeffs[index] *= r;
                terms[index] = n2;
                st.terms_to_internalize().push_back(n1);
            }
            else if (a.is_mul(n, n1, n2) && is_numeral(n2, r)) {
                coeffs[index] *= r;
                terms[index] = n1;
                st.terms_to_internalize().push_back(n2);
            }
            else if (a.is_mul(n)) {
                theory_var v;
                internalize_mul(to_app(n), v, r);
                coeffs[index] *= r;
                coeffs[vars.size()] = coeffs[index];
                vars.push_back(v);
                ++index;
            }
            else if (a.is_numeral(n, r)) {
                offset += coeffs[index]*r;
                ++index;
            }
            else if (a.is_uminus(n, n1)) {
                coeffs[index].neg();
                terms[index] = n1;
            }
            else if (is_app(n) && a.get_family_id() == to_app(n)->get_family_id()) {
                bool is_first = !ctx().e_internalized(n);
                app* t = to_app(n);
                internalize_args(t);
                mk_enode(t);
                theory_var v = mk_var(n);
                coeffs[vars.size()] = coeffs[index];
                vars.push_back(v);
                ++index;
                if (!is_first) {
                    // skip recursive internalization
                }
                else if (a.is_to_int(n, n1)) {
                    if (!ctx().relevancy())
                        mk_to_int_axiom(t);
                }
                else if (a.is_to_real(n, n1)) {
                    theory_var v1 = mk_var(n1);
                    internalize_eq(v, v1);                    
                }
                else if (a.is_idiv(n, n1, n2)) {
                    if (!a.is_numeral(n2, r) || r.is_zero()) found_not_handled(n);
                    m_idiv_terms.push_back(n);
                    app * mod = a.mk_mod(n1, n2);
                    ctx().internalize(mod, false);
                    if (ctx().relevancy()) ctx().add_relevancy_dependency(n, mod);
                }
                else if (a.is_mod(n, n1, n2)) {
                    if (!ctx().relevancy()) mk_idiv_mod_axioms(n1, n2);                    
                }
                else if (a.is_rem(n, n1, n2)) {
                    if (!a.is_numeral(n2, r) || r.is_zero()) found_not_handled(n);
                    if (!ctx().relevancy()) mk_rem_axiom(n1, n2);                    
                }
                else if (a.is_div(n, n1, n2)) {
                    if (!a.is_numeral(n2, r) || r.is_zero()) found_not_handled(n);
                    if (!ctx().relevancy()) mk_div_axiom(n1, n2);                    
                }
                else if (a.is_power(n)) {
                    found_not_handled(n);
                }
                else {
                    found_not_handled(n);
                }
            }
            else {
                if (is_app(n)) {
                    internalize_args(to_app(n));
                }
                theory_var v = mk_var(n);
                coeffs[vars.size()] = coeffs[index];
                vars.push_back(v);
                ++index;
            }
        }
        for (unsigned i = st.terms_to_internalize().size(); i-- > 0; ) {
            expr* n = st.terms_to_internalize()[i];
            if (is_app(n)) {
                mk_enode(to_app(n));
            }
        }
        st.terms_to_internalize().reset();
    }

    void internalize_args(app* t) {
        for (unsigned i = 0; reflect(t) && i < t->get_num_args(); ++i) {
            if (!ctx().e_internalized(t->get_arg(i))) {
                ctx().internalize(t->get_arg(i), false);
            }
        }
    }

    void internalize_mul(app* t, theory_var& v, rational& r) {
        SASSERT(a.is_mul(t));
        bool _has_var = has_var(t);
        if (!_has_var) {
            internalize_args(t);
            mk_enode(t);
        }
        r = rational::one();
        rational r1;
        v = mk_var(t);
        svector<lp::var_index> vars;
        ptr_buffer<expr> todo;
        todo.push_back(t);
        while (!todo.empty()) {
            expr* n = todo.back();
            todo.pop_back();
            if (a.is_mul(n)) {
                for (expr* arg : *to_app(n)) {
                    todo.push_back(arg);
                }
            }
            else if (a.is_numeral(n, r1)) {
                r *= r1;
            }
            else {
                if (!ctx().e_internalized(n)) {
                    ctx().internalize(n, false);
                }
                vars.push_back(get_var_index(mk_var(n)));
            }
        }
        TRACE("arith", tout << "v" << v << "(" << get_var_index(v) << ") := " << mk_pp(t, m) << " " << _has_var << "\n";);
        if (!_has_var) {
            ensure_nra();
            m_nra->add_monomial(get_var_index(v), vars.size(), vars.c_ptr());
        }
    }

    enode * mk_enode(app * n) {
        TRACE("arith", tout << expr_ref(n, m) << "\n";);
        if (ctx().e_internalized(n)) {
            return get_enode(n);
        }
        else {
            return ctx().mk_enode(n, !reflect(n), false, enable_cgc_for(n));       
        }
    }

    bool enable_cgc_for(app * n) const {
        // Congruence closure is not enabled for (+ ...) and (* ...) applications.
        return !(n->get_family_id() == get_id() && (n->get_decl_kind() == OP_ADD || n->get_decl_kind() == OP_MUL));
    }


    void mk_clause(literal l1, literal l2, unsigned num_params, parameter * params) {
        TRACE("arith", literal lits[2]; lits[0] = l1; lits[1] = l2; ctx().display_literals_verbose(tout, 2, lits); tout << "\n";);
        ctx().mk_th_axiom(get_id(), l1, l2, num_params, params);
    }

    void mk_clause(literal l1, literal l2, literal l3, unsigned num_params, parameter * params) {
        TRACE("arith", literal lits[3]; lits[0] = l1; lits[1] = l2; lits[2] = l3; ctx().display_literals_verbose(tout, 3, lits); tout << "\n";);
        ctx().mk_th_axiom(get_id(), l1, l2, l3, num_params, params);
    }

    bool is_underspecified(app* n) const {
        if (n->get_family_id() == get_id()) {
            switch (n->get_decl_kind()) {
            case OP_DIV:
            case OP_IDIV:
            case OP_REM:
            case OP_MOD:
                return true;
            default:
                break;
            }
        }
        return false;
    }

    bool reflect(app* n) const {
        return m_arith_params.m_arith_reflect || is_underspecified(n);          
    }

    bool has_var(expr* n) {
        if (!ctx().e_internalized(n)) {
            return false;
        }
        enode* e = get_enode(n);
        return th.is_attached_to_var(e);
    }

    theory_var mk_var(expr* n, bool internalize = true) {
        if (!ctx().e_internalized(n)) {
            ctx().internalize(n, false);                
        }
        enode* e = get_enode(n);
        theory_var v;
        if (!th.is_attached_to_var(e)) {
            v = th.mk_var(e);
            SASSERT(m_bounds.size() <= static_cast<unsigned>(v) || m_bounds[v].empty());
            if (m_bounds.size() <= static_cast<unsigned>(v)) {
                m_bounds.push_back(lp_bounds());
                m_unassigned_bounds.push_back(0);
            }
            ctx().attach_th_var(e, &th, v);
        }
        else {
            v = e->get_th_var(get_id());                
        }
        SASSERT(null_theory_var != v);
        return v;
    }
        
    lp::var_index get_var_index(theory_var v) {
        lp::var_index result = UINT_MAX;
        if (m_theory_var2var_index.size() > static_cast<unsigned>(v)) {
            result = m_theory_var2var_index[v];
        }
        if (result == UINT_MAX) {
            result = m_solver->add_var(v, is_int(v));
            m_has_int |= is_int(v);
            m_theory_var2var_index.setx(v, result, UINT_MAX);
            m_var_index2theory_var.setx(result, v, UINT_MAX);
            m_var_trail.push_back(v);
        }
        return result;
    }
        
    void init_left_side(scoped_internalize_state& st) {
        SASSERT(all_zeros(m_columns));
        svector<theory_var> const& vars = st.vars();
        vector<rational> const& coeffs = st.coeffs();
        for (unsigned i = 0; i < vars.size(); ++i) {
            theory_var var = vars[i];
            rational const& coeff = coeffs[i];
            if (m_columns.size() <= static_cast<unsigned>(var)) {
                m_columns.setx(var, coeff, rational::zero());
            }
            else {
                m_columns[var] += coeff;
            }                
        }
        m_left_side.clear();
        // reset the coefficients after they have been used.
        for (unsigned i = 0; i < vars.size(); ++i) {
            theory_var var = vars[i];
            rational const& r = m_columns[var];
            if (!r.is_zero()) {
                m_left_side.push_back(std::make_pair(r, get_var_index(var)));
                m_columns[var].reset();                    
            }
        }
        SASSERT(all_zeros(m_columns));
    }
        
    bool all_zeros(vector<rational> const& v) const {
        for (rational const& r : v) {
            if (!r.is_zero()) {
                return false;
            }
        }
        return true;
    }
        
    void add_eq_constraint(lp::constraint_index index, enode* n1, enode* n2) {
        m_constraint_sources.setx(index, equality_source, null_source);
        m_equalities.setx(index, enode_pair(n1, n2), enode_pair(0, 0));
        ++m_stats.m_add_rows;
    }
        
    void add_ineq_constraint(lp::constraint_index index, literal lit) {
        m_constraint_sources.setx(index, inequality_source, null_source);
        m_inequalities.setx(index, lit, null_literal);
        ++m_stats.m_add_rows;
        TRACE("arith", m_solver->print_constraint(index, tout) << "\n";);
    }

    void add_def_constraint(lp::constraint_index index) {
        m_constraint_sources.setx(index, definition_source, null_source);
        m_definitions.setx(index, null_theory_var, null_theory_var);
        ++m_stats.m_add_rows;
    }
        
    void add_def_constraint(lp::constraint_index index, theory_var v) {
        m_constraint_sources.setx(index, definition_source, null_source);
        m_definitions.setx(index, v, null_theory_var);
        ++m_stats.m_add_rows;
    }
        
    void internalize_eq(theory_var v1, theory_var v2) {  
        app_ref term(m.mk_fresh_const("eq", a.mk_real()), m);
        scoped_internalize_state st(*this);
        st.vars().push_back(v1);
        st.vars().push_back(v2);        
        st.coeffs().push_back(rational::one());
        st.coeffs().push_back(rational::minus_one());
        theory_var z = internalize_linearized_def(term, st);      
        lp::var_index vi = get_var_index(z);
        add_def_constraint(m_solver->add_var_bound(vi, lp::LE, rational::zero()));
        add_def_constraint(m_solver->add_var_bound(vi, lp::GE, rational::zero()));
        TRACE("arith", 
              {
                  expr*  o1 = get_enode(v1)->get_owner();
                  expr*  o2 = get_enode(v2)->get_owner();                  
                  tout << "v" << v1 << " = " << "v" << v2 << ": "
                       << mk_pp(o1, m) << " = " << mk_pp(o2, m) << "\n";
              });
    }

    void del_bounds(unsigned old_size) {
        for (unsigned i = m_bounds_trail.size(); i > old_size; ) {
            --i;
            unsigned v = m_bounds_trail[i];
            lp_api::bound* b = m_bounds[v].back();
            // del_use_lists(b);
            dealloc(b);
            m_bounds[v].pop_back();                        
        }
        m_bounds_trail.shrink(old_size);
    }

    void updt_unassigned_bounds(theory_var v, int inc) {
        TRACE("arith", tout << "v" << v << " " << m_unassigned_bounds[v] << " += " << inc << "\n";);
        ctx().push_trail(vector_value_trail<smt::context, unsigned, false>(m_unassigned_bounds, v));
        m_unassigned_bounds[v] += inc;            
    }
       
    bool is_unit_var(scoped_internalize_state& st) {
        return st.offset().is_zero() && st.vars().size() == 1 && st.coeffs()[0].is_one();
    }

    bool is_one(scoped_internalize_state& st) {
        return st.offset().is_one() && st.vars().empty();
    }

    bool is_zero(scoped_internalize_state& st) {
        return st.offset().is_zero() && st.vars().empty();
    }

    theory_var internalize_def(app* term, scoped_internalize_state& st) {
        TRACE("arith", tout << expr_ref(term, m) << "\n";);
        if (ctx().e_internalized(term)) {
            IF_VERBOSE(0, verbose_stream() << "repeated term\n";);
            return mk_var(term, false);
        }
        linearize_term(term, st);
        if (is_unit_var(st)) {
            return st.vars()[0];
        }
        else {
            theory_var v = mk_var(term);
            SASSERT(null_theory_var != v);
            st.coeffs().resize(st.vars().size() + 1);
            st.coeffs()[st.vars().size()] = rational::minus_one();
            st.vars().push_back(v);
            return v;
        }
    }

    // term - v = 0
    theory_var internalize_def(app* term) {
        scoped_internalize_state st(*this);
        linearize_term(term, st);
        return internalize_linearized_def(term, st);
    }

    theory_var internalize_linearized_def(app* term, scoped_internalize_state& st) {
        if (is_unit_var(st)) {
            return st.vars()[0];
        }
        else if (is_one(st)) {
            return get_one(a.is_int(term));
        }
        else if (is_zero(st)) {
            return get_zero(a.is_int(term));
        }
        else {
            init_left_side(st);
            theory_var v = mk_var(term);
            lp::var_index vi = m_theory_var2var_index.get(v, UINT_MAX);
            TRACE("arith", tout << mk_pp(term, m) << " v" << v << "\n";);
            if (vi == UINT_MAX) {
                rational const& offset = st.offset();
                if (!offset.is_zero()) {
                    m_left_side.push_back(std::make_pair(offset, get_one(a.is_int(term))));
                }
                SASSERT(!m_left_side.empty());
                vi = m_solver->add_term(m_left_side);
                m_theory_var2var_index.setx(v, vi, UINT_MAX);
                if (m_solver->is_term(vi)) {
                    m_term_index2theory_var.setx(m_solver->adjust_term_index(vi), v, UINT_MAX);
                }
                else {
                    m_var_index2theory_var.setx(vi, v, UINT_MAX);
                }
                m_var_trail.push_back(v);
                TRACE("arith_verbose", tout << "v" << v << " := " << mk_pp(term, m) << " slack: " << vi << " scopes: " << m_scopes.size() << "\n";
                      m_solver->print_term(m_solver->get_term(vi), tout) << "\n";);
            }
            rational val;
            if (a.is_numeral(term, val)) {
                m_fixed_var_table.insert(value_sort_pair(val, is_int(v)), v);
            }
            return v;
        }
    }
        

public:
    imp(theory_lra& th, ast_manager& m, theory_arith_params& ap): 
        th(th), m(m), 
        m_arith_params(ap), 
        a(m), 
        m_has_int(false),
        m_arith_eq_adapter(th, ap, a),            
        m_internalize_head(0),
        m_one_var(UINT_MAX),
        m_zero_var(UINT_MAX),
        m_rone_var(UINT_MAX),
        m_rzero_var(UINT_MAX),
        m_not_handled(nullptr),
        m_asserted_qhead(0), 
        m_assume_eq_head(0),
        m_num_conflicts(0),
        m_use_nra_model(false),
        m_model_eqs(DEFAULT_HASHTABLE_INITIAL_CAPACITY, var_value_hash(*this), var_value_eq(*this)),
        m_solver(nullptr),
        m_resource_limit(*this) {
    }
        
    ~imp() {
        del_bounds(0);
        std::for_each(m_internalize_states.begin(), m_internalize_states.end(), delete_proc<internalize_state>());
    }

    void init(context* ctx) {
        init_solver();
    }
        
    void internalize_is_int(app * n) {
        SASSERT(a.is_is_int(n));
        (void) mk_enode(n);
        if (!ctx().relevancy())
            mk_is_int_axiom(n);        
    }

    bool internalize_atom(app * atom, bool gate_ctx) {
        SASSERT(!ctx().b_internalized(atom));
        bool_var bv = ctx().mk_bool_var(atom);
        ctx().set_var_theory(bv, get_id());
        expr* n1, *n2;
        rational r;
        lp_api::bound_kind k;
        theory_var v = null_theory_var;
        if (a.is_le(atom, n1, n2) && is_numeral(n2, r) && is_app(n1)) {
            v = internalize_def(to_app(n1));
            k = lp_api::upper_t;
        }
        else if (a.is_ge(atom, n1, n2) && is_numeral(n2, r) && is_app(n1)) {
            v = internalize_def(to_app(n1));
            k = lp_api::lower_t;
        }    
        else if (a.is_is_int(atom)) {
            internalize_is_int(atom);
            return true;
        }
        else {
            TRACE("arith", tout << "Could not internalize " << mk_pp(atom, m) << "\n";);
            found_not_handled(atom);
            return true;
        }
        lp_api::bound* b = alloc(lp_api::bound, bv, v, is_int(v), r, k);
        m_bounds[v].push_back(b);
        updt_unassigned_bounds(v, +1);
        m_bounds_trail.push_back(v);
        m_bool_var2bound.insert(bv, b);
        TRACE("arith_verbose", tout << "Internalized " << mk_pp(atom, m) << "\n";);
        mk_bound_axioms(*b);
        //add_use_lists(b);
        return true;
    }
        
    bool internalize_term(app * term) {
        if (ctx().e_internalized(term) && th.is_attached_to_var(ctx().get_enode(term))) {
            // skip
        }
        else {
            internalize_def(term);
        }
        return true;
    }

    bool is_arith(enode* n) {
        return n && n->get_th_var(get_id()) != null_theory_var;
    }
        
    void internalize_eq_eh(app * atom, bool_var) {
        TRACE("arith_verbose", tout << mk_pp(atom, m) << "\n";);
        expr* lhs = nullptr, *rhs = nullptr;
        VERIFY(m.is_eq(atom, lhs, rhs));
        enode * n1 = get_enode(lhs);
        enode * n2 = get_enode(rhs);
        if (is_arith(n1) && is_arith(n2) && n1 != n2) {
            m_arith_eq_adapter.mk_axioms(n1, n2);
        }
    }

    void assign_eh(bool_var v, bool is_true) {
        TRACE("arith", tout << mk_pp(ctx().bool_var2expr(v), m) << " " << (is_true?"true":"false") << "\n";);
        m_asserted_atoms.push_back(delayed_atom(v, is_true));
    }

    void new_eq_eh(theory_var v1, theory_var v2) {
        // or internalize_eq(v1, v2);
        m_arith_eq_adapter.new_eq_eh(v1, v2);            
    }

    bool use_diseqs() const {
        return true;
    }

    void new_diseq_eh(theory_var v1, theory_var v2) {
        TRACE("arith", tout << "v" << v1 << " != " << "v" << v2 << "\n";);
        ++m_stats.m_assert_diseq;
        m_arith_eq_adapter.new_diseq_eh(v1, v2);
    }

    void push_scope_eh() {
        m_scopes.push_back(scope());
        scope& s = m_scopes.back();
        s.m_bounds_lim = m_bounds_trail.size();
        s.m_asserted_qhead = m_asserted_qhead;
        s.m_idiv_lim = m_idiv_terms.size();
        s.m_asserted_atoms_lim = m_asserted_atoms.size();
        s.m_not_handled = m_not_handled;
        s.m_underspecified_lim = m_underspecified.size();
        s.m_var_trail_lim = m_var_trail.size();
        m_solver->push();
        if (m_nra) m_nra->push();
    }

    void pop_scope_eh(unsigned num_scopes) {
        if (num_scopes == 0) {
            return;
        }
        unsigned old_size = m_scopes.size() - num_scopes;
        del_bounds(m_scopes[old_size].m_bounds_lim);
        for (unsigned i = m_scopes[old_size].m_var_trail_lim; i < m_var_trail.size(); ++i) {
            lp::var_index vi = m_theory_var2var_index[m_var_trail[i]];
            if (m_solver->is_term(vi)) {
                unsigned ti = m_solver->adjust_term_index(vi);
                m_term_index2theory_var[ti] = UINT_MAX;
            }
            else if (vi < m_var_index2theory_var.size()) {
                m_var_index2theory_var[vi] = UINT_MAX;
            }
            m_theory_var2var_index[m_var_trail[i]] = UINT_MAX;
        }
        m_idiv_terms.shrink(m_scopes[old_size].m_idiv_lim);
        m_asserted_atoms.shrink(m_scopes[old_size].m_asserted_atoms_lim);
        m_asserted_qhead = m_scopes[old_size].m_asserted_qhead;
        m_underspecified.shrink(m_scopes[old_size].m_underspecified_lim);
        m_var_trail.shrink(m_scopes[old_size].m_var_trail_lim);
        m_not_handled = m_scopes[old_size].m_not_handled;
        m_scopes.resize(old_size);            
        m_solver->pop(num_scopes);
        // VERIFY(l_false != make_feasible());
        m_new_bounds.reset();
        m_to_check.reset();
        if (m_nra) m_nra->pop(num_scopes);
        TRACE("arith", tout << "num scopes: " << num_scopes << " new scope level: " << m_scopes.size() << "\n";);
    }

    void restart_eh() {
        m_arith_eq_adapter.restart_eh();
    }

    void relevant_eh(app* n) {
        TRACE("arith", tout << mk_pp(n, m) << "\n";);
        expr* n1, *n2;
        if (a.is_mod(n, n1, n2)) 
            mk_idiv_mod_axioms(n1, n2);
        else if (a.is_rem(n, n1, n2))
            mk_rem_axiom(n1, n2);
        else if (a.is_div(n, n1, n2)) 
            mk_div_axiom(n1, n2);
        else if (a.is_to_int(n)) 
            mk_to_int_axiom(n);
        else if (a.is_is_int(n))
            mk_is_int_axiom(n);            
    }

    //  n < 0 || rem(a, n) =  mod(a, n)
    // !n < 0 || rem(a, n) = -mod(a, n)
    void mk_rem_axiom(expr* dividend, expr* divisor) {
        expr_ref zero(a.mk_int(0), m);
        expr_ref rem(a.mk_rem(dividend, divisor), m);
        expr_ref mod(a.mk_mod(dividend, divisor), m);
        expr_ref mmod(a.mk_uminus(mod), m);
        expr_ref degz_expr(a.mk_ge(divisor, zero), m);
        literal dgez = mk_literal(degz_expr);
        literal pos = th.mk_eq(rem, mod,  false);
        literal neg = th.mk_eq(rem, mmod, false);
        if (m.has_trace_stream()) {
            app_ref body(m);
            body = m.mk_ite(degz_expr, ctx().bool_var2expr(pos.var()), ctx().bool_var2expr(neg.var()));
            th.log_axiom_instantiation(body);
        }
        mk_axiom(~dgez, pos);
        mk_axiom( dgez, neg);                    
        if (m.has_trace_stream()) m.trace_stream() << "[end-of-instance]\n";
    }

    // q = 0 or q * (p div q) = p
    void mk_div_axiom(expr* p, expr* q) {
        if (a.is_zero(q)) return;
        literal eqz = th.mk_eq(q, a.mk_real(0), false);
        literal eq  = th.mk_eq(a.mk_mul(q, a.mk_div(p, q)), p, false);
        if (m.has_trace_stream()) {
            app_ref body(m);
            body = m.mk_implies(m.mk_not(ctx().bool_var2expr(eqz.var())), ctx().bool_var2expr(eq.var()));
            th.log_axiom_instantiation(body);
        }
        mk_axiom(eqz, eq);
        if (m.has_trace_stream()) m.trace_stream() << "[end-of-instance]\n";
    }

    // to_int (to_real x) = x
    // to_real(to_int(x)) <= x < to_real(to_int(x)) + 1
    void mk_to_int_axiom(app* n) {
        expr* x = nullptr, *y = nullptr;
        VERIFY (a.is_to_int(n, x));            
        if (a.is_to_real(x, y)) {
            if (m.has_trace_stream()) {
                app_ref body(m);
                body = m.mk_eq(n, y);
                th.log_axiom_instantiation(body);
            }
            mk_axiom(th.mk_eq(y, n, false));
            if (m.has_trace_stream()) m.trace_stream() << "[end-of-instance]\n";
        }
        else {
            expr_ref to_r(a.mk_to_real(n), m);
            expr_ref lo(a.mk_le(a.mk_sub(to_r, x), a.mk_real(0)), m);
            expr_ref hi(a.mk_ge(a.mk_sub(x, to_r), a.mk_real(1)), m);
            if (m.has_trace_stream()) th.log_axiom_instantiation(lo);
            mk_axiom(mk_literal(lo));
            if (m.has_trace_stream()) {
                m.trace_stream() << "[end-of-instance]\n";
                expr_ref body(m);
                body = m.mk_not(hi);
                th.log_axiom_instantiation(body);
            }
            mk_axiom(~mk_literal(hi));
            if (m.has_trace_stream()) m.trace_stream() << "[end-of-instance]\n";
        }
    }

    // is_int(x) <=> to_real(to_int(x)) = x
    void mk_is_int_axiom(app* n) {
        expr* x = nullptr;
        VERIFY(a.is_is_int(n, x));
        literal eq = th.mk_eq(a.mk_to_real(a.mk_to_int(x)), x, false);
        literal is_int = ctx().get_literal(n);
        if (m.has_trace_stream()) {
            app_ref body(m);
            body = m.mk_iff(n, ctx().bool_var2expr(eq.var()));
            th.log_axiom_instantiation(body);
        }
        mk_axiom(~is_int, eq);
        mk_axiom(is_int, ~eq);
        if (m.has_trace_stream()) m.trace_stream() << "[end-of-instance]\n";
    }

    void mk_idiv_mod_axioms(expr * p, expr * q) {
        if (a.is_zero(q)) {
            return;
        }
        TRACE("arith", tout << expr_ref(p, m) << " " << expr_ref(q, m) << "\n";);
        // if q is zero, then idiv and mod are uninterpreted functions.
        expr_ref div(a.mk_idiv(p, q), m);
        expr_ref mod(a.mk_mod(p, q), m);
        expr_ref zero(a.mk_int(0), m);
        literal eq         = th.mk_eq(a.mk_add(a.mk_mul(q, div), mod), p, false);
        literal mod_ge_0   = mk_literal(a.mk_ge(mod, zero));
        literal div_ge_0   = mk_literal(a.mk_ge(div, zero));
        literal div_le_0   = mk_literal(a.mk_le(div, zero));
        literal p_ge_0     = mk_literal(a.mk_ge(p, zero));
        literal p_le_0     = mk_literal(a.mk_le(p, zero));

        rational k(0);
        expr_ref upper(m);

        if (a.is_numeral(q, k)) {
            if (k.is_pos()) { 
                upper = a.mk_numeral(k - 1, true);
            }
            else if (k.is_neg()) {
                upper = a.mk_numeral(-k - 1, true);
            }
        }
        else {
            k = rational::zero();
        }

        context& c = ctx();
        if (!k.is_zero()) {
            if (m.has_trace_stream()) {
                app_ref body(m);
                body = m.mk_implies(m.mk_not(m.mk_eq(q, zero)), c.bool_var2expr(eq.var()));
                th.log_axiom_instantiation(body);
            }
            mk_axiom(eq);
            if (m.has_trace_stream()) m.trace_stream() << "[end-of-instance]\n";
            if (m.has_trace_stream()) {
                app_ref body(m);
                body = m.mk_implies(m.mk_not(m.mk_eq(q, zero)), c.bool_var2expr(mod_ge_0.var()));
                th.log_axiom_instantiation(body);
            }
            mk_axiom(mod_ge_0);
            if (m.has_trace_stream()) m.trace_stream() << "[end-of-instance]\n";
            if (m.has_trace_stream()) {
                app_ref body(m);
                body = m.mk_implies(m.mk_not(m.mk_eq(q, zero)), a.mk_le(mod, upper));
                th.log_axiom_instantiation(body);
            }
            mk_axiom(mk_literal(a.mk_le(mod, upper)));
            if (m.has_trace_stream()) m.trace_stream() << "[end-of-instance]\n";
            if (k.is_pos()) {
                if (m.has_trace_stream()) {
                    app_ref body(m);
                    body = m.mk_implies(m.mk_and(a.mk_gt(q, zero), c.bool_var2expr(p_ge_0.var())), c.bool_var2expr(div_ge_0.var()));
                    th.log_axiom_instantiation(body);
                }
                mk_axiom(~p_ge_0, div_ge_0);
                if (m.has_trace_stream()) m.trace_stream() << "[end-of-instance]\n";
                if (m.has_trace_stream()) {
                    app_ref body(m);
                    body = m.mk_implies(m.mk_and(a.mk_gt(q, zero), c.bool_var2expr(p_le_0.var())), c.bool_var2expr(div_le_0.var()));
                    th.log_axiom_instantiation(body);
                }
                mk_axiom(~p_le_0, div_le_0);
                if (m.has_trace_stream()) m.trace_stream() << "[end-of-instance]\n";
            }
            else {
                if (m.has_trace_stream()) {
                    app_ref body(m);
                    body = m.mk_implies(m.mk_and(a.mk_lt(q, zero), c.bool_var2expr(p_ge_0.var())), c.bool_var2expr(div_le_0.var()));
                    th.log_axiom_instantiation(body);
                }
                mk_axiom(~p_ge_0, div_le_0);
                if (m.has_trace_stream()) m.trace_stream() << "[end-of-instance]\n";
                if (m.has_trace_stream()) {
                    app_ref body(m);
                    body = m.mk_implies(m.mk_and(a.mk_lt(q, zero), c.bool_var2expr(p_le_0.var())), c.bool_var2expr(div_ge_0.var()));
                    th.log_axiom_instantiation(body);
                }
                mk_axiom(~p_le_0, div_ge_0);
                if (m.has_trace_stream()) m.trace_stream() << "[end-of-instance]\n";
            }
        }
        else {
            // q >= 0 or p = (p mod q) + q * (p div q)
            // q <= 0 or p = (p mod q) + q * (p div q)
            // q >= 0 or (p mod q) >= 0
            // q <= 0 or (p mod q) >= 0
            // q <= 0 or (p mod q) <  q
            // q >= 0 or (p mod q) < -q
            literal q_ge_0 = mk_literal(a.mk_ge(q, zero));
            literal q_le_0 = mk_literal(a.mk_le(q, zero));
            if (m.has_trace_stream()) {
                app_ref body(m);
                body = m.mk_implies(m.mk_not(m.mk_eq(q, zero)), c.bool_var2expr(eq.var()));
                th.log_axiom_instantiation(body);
            }
            mk_axiom(q_ge_0, eq);
            mk_axiom(q_le_0, eq);
            if (m.has_trace_stream()) m.trace_stream() << "[end-of-instance]\n";
            if (m.has_trace_stream()) {
                app_ref body(m);
                body = m.mk_implies(m.mk_not(m.mk_eq(q, zero)), c.bool_var2expr(mod_ge_0.var()));
                th.log_axiom_instantiation(body);
            }
            mk_axiom(q_ge_0, mod_ge_0);
            mk_axiom(q_le_0, mod_ge_0);
            if (m.has_trace_stream()) m.trace_stream() << "[end-of-instance]\n";
            if (m.has_trace_stream()) {
                app_ref body(m);
                body = m.mk_implies(a.mk_lt(q, zero), a.mk_lt(a.mk_sub(mod, q), zero));
                th.log_axiom_instantiation(body);
            }
            mk_axiom(q_le_0, ~mk_literal(a.mk_ge(a.mk_sub(mod, q), zero)));
            if (m.has_trace_stream()) m.trace_stream() << "[end-of-instance]\n";
            if (m.has_trace_stream()) {
                app_ref body(m);
                body = m.mk_implies(a.mk_lt(q, zero), a.mk_lt(a.mk_add(mod, q), zero));
                th.log_axiom_instantiation(body);
            }
            mk_axiom(q_ge_0, ~mk_literal(a.mk_ge(a.mk_add(mod, q), zero)));        
            if (m.has_trace_stream()) m.trace_stream() << "[end-of-instance]\n";
            if (m.has_trace_stream()) {
                app_ref body(m);
                body = m.mk_implies(m.mk_and(a.mk_gt(q, zero), c.bool_var2expr(p_ge_0.var())), c.bool_var2expr(div_ge_0.var()));
                th.log_axiom_instantiation(body);
            }
            mk_axiom(q_le_0, ~p_ge_0, div_ge_0); 
            if (m.has_trace_stream()) m.trace_stream() << "[end-of-instance]\n";
            if (m.has_trace_stream()) {
                app_ref body(m);
                body = m.mk_implies(m.mk_and(a.mk_gt(q, zero), c.bool_var2expr(p_le_0.var())), c.bool_var2expr(div_le_0.var()));
                th.log_axiom_instantiation(body);
            }
            mk_axiom(q_le_0, ~p_le_0, div_le_0); 
            if (m.has_trace_stream()) m.trace_stream() << "[end-of-instance]\n";
            if (m.has_trace_stream()) {
                app_ref body(m);
                body = m.mk_implies(m.mk_and(a.mk_lt(q, zero), c.bool_var2expr(p_ge_0.var())), c.bool_var2expr(div_le_0.var()));
                th.log_axiom_instantiation(body);
            }
            mk_axiom(q_ge_0, ~p_ge_0, div_le_0); 
            if (m.has_trace_stream()) m.trace_stream() << "[end-of-instance]\n";
            if (m.has_trace_stream()) {
                app_ref body(m);
                body = m.mk_implies(m.mk_and(a.mk_lt(q, zero), c.bool_var2expr(p_le_0.var())), c.bool_var2expr(div_ge_0.var()));
                th.log_axiom_instantiation(body);
            }
            mk_axiom(q_ge_0, ~p_le_0, div_ge_0); 
            if (m.has_trace_stream()) m.trace_stream() << "[end-of-instance]\n";
        }
        if (m_arith_params.m_arith_enum_const_mod && k.is_pos() && k < rational(8)) {
            unsigned _k = k.get_unsigned();
            literal_buffer lits;
            expr_ref_vector exprs(m);
            for (unsigned j = 0; j < _k; ++j) {
                literal mod_j = th.mk_eq(mod, a.mk_int(j), false);
                lits.push_back(mod_j);
                exprs.push_back(c.bool_var2expr(mod_j.var()));
                ctx().mark_as_relevant(mod_j);
            }
            if (m.has_trace_stream()) {
                app_ref body(m);
                body = m.mk_or(exprs.size(), exprs.c_ptr());
                th.log_axiom_instantiation(body);
            }
            ctx().mk_th_axiom(get_id(), lits.size(), lits.begin());                
            if (m.has_trace_stream()) m.trace_stream() << "[end-of-instance]\n";
        }            
    }

    void mk_axiom(literal l) {
        ctx().mk_th_axiom(get_id(), false_literal, l);
        if (ctx().relevancy()) {
            ctx().mark_as_relevant(l);
        }
    }

    void mk_axiom(literal l1, literal l2) {
        if (l1 == false_literal) {
            mk_axiom(l2);
            return;
        }
        ctx().mk_th_axiom(get_id(), l1, l2);
        if (ctx().relevancy()) {
            ctx().mark_as_relevant(l1);
            ctx().add_rel_watch(~l1, ctx().bool_var2expr(l2.var()));
        }
    }

    void mk_axiom(literal l1, literal l2, literal l3) {
        ctx().mk_th_axiom(get_id(), l1, l2, l3);
        if (ctx().relevancy()) {
            ctx().mark_as_relevant(l1);
            ctx().add_rel_watch(~l1, ctx().bool_var2expr(l2.var()));
            ctx().add_rel_watch(~l2, ctx().bool_var2expr(l3.var()));
        }
    }

    literal mk_literal(expr* e) {
        expr_ref pinned(e, m);
        TRACE("mk_bool_var", tout << pinned << " " << pinned->get_id() << "\n";);
        if (!ctx().e_internalized(e)) {
            ctx().internalize(e, false);
        }
        return ctx().get_literal(e);
    }


    void init_search_eh() {
        m_arith_eq_adapter.init_search_eh();
        m_num_conflicts = 0;
    }

    bool can_get_value(theory_var v) const {
        return 
            (v != null_theory_var) &&
            (v < static_cast<theory_var>(m_theory_var2var_index.size())) && 
            (UINT_MAX != m_theory_var2var_index[v]) &&
            (!m_variable_values.empty() || m_solver->is_term(m_theory_var2var_index[v]));
    }

    bool can_get_bound(theory_var v) const {
        return 
            (v != null_theory_var) &&
            (v < static_cast<theory_var>(m_theory_var2var_index.size())) && 
            (UINT_MAX != m_theory_var2var_index[v]);
    }

        
    bool can_get_ivalue(theory_var v) const {
        if (v == null_theory_var || (v >= static_cast<theory_var>(m_theory_var2var_index.size())))
            return false;
        return m_solver->var_is_registered(m_theory_var2var_index[v]);
    }

    mutable vector<std::pair<lp::var_index, rational>> m_todo_terms;
 
    lp::impq get_ivalue(theory_var v) const {
        SASSERT(can_get_ivalue(v));
        lp::var_index vi = m_theory_var2var_index[v];
        if (!m_solver->is_term(vi))
            return m_solver->get_column_value(vi);
        m_todo_terms.push_back(std::make_pair(vi, rational::one()));
        lp::impq result(0);
        while (!m_todo_terms.empty()) {
            vi = m_todo_terms.back().first;
            rational coeff = m_todo_terms.back().second;
            m_todo_terms.pop_back();
            if (m_solver->is_term(vi)) {
                const lp::lar_term& term = m_solver->get_term(vi);
                for (const auto & i:  term) {
                    m_todo_terms.push_back(std::make_pair(i.var(), coeff * i.coeff()));
                }                    
            }
            else {
                result += m_solver->get_column_value(vi) * coeff;
            }
        }
        return result;
    }
        
    rational get_value(theory_var v) const {
        
        if (v == null_theory_var || 
            v >= static_cast<theory_var>(m_theory_var2var_index.size())) {
            TRACE("arith", tout << "Variable v" << v << " not internalized\n";);
            return rational::zero();
        }
            
        lp::var_index vi = m_theory_var2var_index[v];
        if (m_variable_values.count(vi) > 0)
            return m_variable_values[vi];
        
        if (!m_solver->is_term(vi)) {
            TRACE("arith", tout << "not a term v" << v << "\n";);
            return rational::zero();
        }
        
        m_todo_terms.push_back(std::make_pair(vi, rational::one()));
        rational result(0);
        while (!m_todo_terms.empty()) {
            lp::var_index wi = m_todo_terms.back().first;
            rational coeff = m_todo_terms.back().second;
            m_todo_terms.pop_back();
            if (m_solver->is_term(wi)) {
                const lp::lar_term& term = m_solver->get_term(wi);
                for (const auto & i : term) {
                    if (m_variable_values.count(i.var()) > 0) {
                        result += m_variable_values[i.var()] * coeff * i.coeff();
                    }
                    else {
                        m_todo_terms.push_back(std::make_pair(i.var(), coeff * i.coeff()));
                    }
                }                    
            }
            else {
                result += m_variable_values[wi] * coeff;
            }
        }
        m_variable_values[vi] = result;
        return result;
    }

    void init_variable_values() {
        reset_variable_values();
        if (!m.canceled() && m_solver.get() && th.get_num_vars() > 0) {
            TRACE("arith", tout << "update variable values\n";);
            m_solver->get_model(m_variable_values);
        }
    }

    void reset_variable_values() {
        m_variable_values.clear();
    }

    bool assume_eqs() {        
        svector<lp::var_index> vars;
        theory_var sz = static_cast<theory_var>(th.get_num_vars());
        for (theory_var v = 0; v < sz; ++v) {
            if (th.is_relevant_and_shared(get_enode(v))) { 
                vars.push_back(m_theory_var2var_index[v]);
            }
        }
        if (vars.empty()) {
            return false;
        }
        init_variable_values();
        TRACE("arith", 
              for (theory_var v = 0; v < sz; ++v) {
                  if (th.is_relevant_and_shared(get_enode(v))) { 
                      tout << "v" << v << " ";
                  }
              }
              tout << "\n"; );
        if (!m_use_nra_model) {
            m_solver->random_update(vars.size(), vars.c_ptr());
        }
        m_model_eqs.reset();
        TRACE("arith", display(tout););
            
        unsigned old_sz = m_assume_eq_candidates.size();
        bool result = false;
        int start = ctx().get_random_value();
        for (theory_var i = 0; i < sz; ++i) {
            theory_var v = (i + start) % sz;
            enode* n1 = get_enode(v);
            if (!th.is_relevant_and_shared(n1)) {                    
                continue;
            }
            if (!can_get_value(v)) {
                continue;
            }
            theory_var other = m_model_eqs.insert_if_not_there(v);
            TRACE("arith", tout << "insert: v" << v << " := " << get_value(v) << " found: v" << other << "\n";);
            if (other == v) {
                continue;
            }
            enode* n2 = get_enode(other);
            if (n1->get_root() != n2->get_root()) {
                TRACE("arith", tout << enode_eq_pp(enode_pair(n1, n2), ctx());
                      tout << "v" << v << " = " << "v" << other << "\n";);
                m_assume_eq_candidates.push_back(std::make_pair(v, other));
                result = true;
            }
        }
            
        if (result) {
            ctx().push_trail(restore_size_trail<context, std::pair<theory_var, theory_var>, false>(m_assume_eq_candidates, old_sz));
        }

        return delayed_assume_eqs();
    }

    bool delayed_assume_eqs() {
        if (m_assume_eq_head == m_assume_eq_candidates.size())
            return false;
            
        ctx().push_trail(value_trail<context, unsigned>(m_assume_eq_head));
        while (m_assume_eq_head < m_assume_eq_candidates.size()) {
            std::pair<theory_var, theory_var> const & p = m_assume_eq_candidates[m_assume_eq_head];
            theory_var v1 = p.first;
            theory_var v2 = p.second;
            enode* n1 = get_enode(v1);
            enode* n2 = get_enode(v2);
            m_assume_eq_head++;
            CTRACE("arith", 
                   is_eq(v1, v2) && n1->get_root() != n2->get_root(),
                   tout << "assuming eq: v" << v1 << " = v" << v2 << "\n";);
            if (is_eq(v1, v2) &&  n1->get_root() != n2->get_root() && th.assume_eq(n1, n2)) {
                return true;
            }
        }
        return false;
    }

    bool is_eq(theory_var v1, theory_var v2) {
        if (m_use_nra_model) {
            return m_nra->am().eq(nl_value(v1, *m_a1), nl_value(v2, *m_a2));
        }
        else {
            return get_value(v1) == get_value(v2); 
        }
    }

    bool has_delayed_constraints() const {
        return !m_asserted_atoms.empty();
    }

    final_check_status final_check_eh() {
        IF_VERBOSE(2, verbose_stream() << "final-check " << m_solver->get_status() << "\n");
        m_use_nra_model = false;
        lbool is_sat = l_true;
        if (m_solver->get_status() != lp::lp_status::OPTIMAL) {
            is_sat = make_feasible();
        }
        final_check_status st = FC_DONE;
        switch (is_sat) {
        case l_true:
                
            if (delayed_assume_eqs()) {
                return FC_CONTINUE;
            }
            if (assume_eqs()) {
                return FC_CONTINUE;
            }            

            switch (check_lia()) {
            case l_true:
                break;
            case l_false:
                return FC_CONTINUE;
            case l_undef:
                TRACE("arith", tout << "check-lia giveup\n";);
                st = FC_CONTINUE;
                break;
            }
            
            switch (check_nra()) {
            case l_true:
                break;
            case l_false:
                return FC_CONTINUE;
            case l_undef:
                TRACE("arith", tout << "check-nra giveup\n";);
                st = FC_GIVEUP;
                break;
            }
            if (m_not_handled != nullptr) {
                TRACE("arith", tout << "unhandled operator " << mk_pp(m_not_handled, m) << "\n";);        
                st = FC_GIVEUP;
            }
                
            return st;
        case l_false:
            set_conflict();
            return FC_CONTINUE;
        case l_undef:
            TRACE("arith", tout << "check feasiable is undef\n";);
            return m.canceled() ? FC_CONTINUE : FC_GIVEUP;
        default:
            UNREACHABLE();
            break;
        }
        TRACE("arith", tout << "default giveup\n";);
        return FC_GIVEUP;
    }

    // create a bound atom representing term >= k is lower_bound is true, and term <= k if it is false
    app_ref mk_bound(lp::lar_term const& term, rational const& k, bool lower_bound) {
        bool is_int = k.is_int();
        rational offset = -k;
        u_map<rational> coeffs;
        term2coeffs(term, coeffs, rational::one(), offset);
        offset.neg();
        TRACE("arith", 
              m_solver->print_term(term, tout << "term: ") << "\n";
              for (auto const& kv : coeffs) {
                  tout << "v" << kv.m_key << " * " << kv.m_value << "\n";
              }
              tout << offset << "\n";
              rational g(0);
              for (auto const& kv : coeffs) {
                  g = gcd(g, kv.m_value);
              }
              tout << "gcd: " << g << "\n";
              );
        if (is_int) {
            // 3x + 6y >= 5 -> x + 3y >= 5/3, then x + 3y >= 2
            // 3x + 6y <= 5 -> x + 3y <= 1
            
            rational g = gcd_reduce(coeffs);
            if (!g.is_one()) {
                if (lower_bound) {
                    TRACE("arith", tout << "lower: " << offset << " / " << g << " = " << offset / g << " >= " << ceil(offset / g) << "\n";);
                    offset = ceil(offset / g);
                }
                else {
                    TRACE("arith", tout << "upper: " << offset << " / " << g << " = " << offset / g << " <= " << floor(offset / g) << "\n";);
                    offset = floor(offset / g);
                }
            }
        }
        if (!coeffs.empty() && coeffs.begin()->m_value.is_neg()) {
            offset.neg();
            lower_bound = !lower_bound;
            for (auto& kv : coeffs) kv.m_value.neg();
        }

        app_ref atom(m);
        app_ref t = coeffs2app(coeffs, rational::zero(), is_int);
        if (lower_bound) {
            atom = a.mk_ge(t, a.mk_numeral(offset, is_int));
        }
        else {
            atom = a.mk_le(t, a.mk_numeral(offset, is_int));
        }

        TRACE("arith", tout << t << ": " << atom << "\n";
              m_solver->print_term(term, tout << "bound atom: ") << (lower_bound?" >= ":" <= ") << k << "\n";);
        ctx().internalize(atom, true);
        ctx().mark_as_relevant(atom.get());
        return atom;
    }

    bool make_sure_all_vars_have_bounds() {
        if (!m_has_int) {
            return true;
        }
        unsigned nv = std::min(th.get_num_vars(), m_theory_var2var_index.size());
        bool all_bounded = true;
        for (unsigned v = 0; v < nv; ++v) {
            lp::var_index vi = m_theory_var2var_index[v];
            if (vi == UINT_MAX)
                continue;
            if (!m_solver->is_term(vi) && !var_has_bound(vi, true) && !var_has_bound(vi, false)) {
                lp::lar_term term;
                term.add_monomial(rational::one(), vi);
                app_ref b = mk_bound(term, rational::zero(), true);
                TRACE("arith", tout << "added bound " << b << "\n";);
                IF_VERBOSE(2, verbose_stream() << "bound: " << b << "\n");
                all_bounded = false;
            }
        }
        return all_bounded;
    }

    /**
     * n = (div p q)
     *
     * (div p q) * q + (mod p q) = p, (mod p q) >= 0
     *
     * 0 < q => (p/q <= v(p)/v(q) => n <= floor(v(p)/v(q)))
     * 0 < q => (v(p)/v(q) <= p/q => v(p)/v(q) - 1 < n) 
     * 
     */

    bool is_bounded(expr* n) {
        expr* x = nullptr, *y = nullptr;
        while (true) {
            if (a.is_idiv(n, x, y) && a.is_numeral(y)) {
                n = x;
            }
            else if (a.is_mod(n, x, y) && a.is_numeral(y)) {
                return true;
            }
            else if (a.is_numeral(n)) {
                return true;
            }
            else {
                return false;
            }
        }
    }

    bool check_idiv_bounds() {
        if (m_idiv_terms.empty()) {
            return true;
        }
        init_variable_values();
        bool all_divs_valid = true;        
        for (expr* n : m_idiv_terms) {
            expr* p = nullptr, *q = nullptr;
            VERIFY(a.is_idiv(n, p, q));
            theory_var v  = mk_var(n);
            theory_var v1 = mk_var(p);
            rational r1 = get_value(v1);
            rational r2;

            if (!r1.is_int() || r1.is_neg()) {
                // TBD
                // r1 = 223/4, r2 = 2, r = 219/8 
                // take ceil(r1), floor(r1), ceil(r2), floor(r2), for floor(r2) > 0
                // then 
                //      p/q <= ceil(r1)/floor(r2) => n <= div(ceil(r1), floor(r2))
                //      p/q >= floor(r1)/ceil(r2) => n >= div(floor(r1), ceil(r2))
                continue;
            }

            if (a.is_numeral(q, r2) && r2.is_pos()) {
                rational val_v = get_value(v);
                if (val_v == div(r1, r2)) continue;
                if (!is_bounded(n)) {
                    TRACE("arith", tout << "unbounded " << expr_ref(n, m) << "\n";);
                    continue;
                }
            
                TRACE("arith", tout << get_value(v) << " != " << r1 << " div " << r2 << "\n";);
                rational div_r = div(r1, r2);
                // p <= q * div(r1, q) + q - 1 => div(p, q) <= div(r1, r2)
                // p >= q * div(r1, q) => div(r1, q) <= div(p, q)
                rational mul(1);
                rational hi = r2 * div_r + r2 - 1;
                rational lo = r2 * div_r;

                // used to normalize inequalities so they 
                // don't appear as 8*x >= 15, but x >= 2
                expr *n1 = nullptr, *n2 = nullptr;
                if (a.is_mul(p, n1, n2) && is_numeral(n1, mul) && mul.is_pos()) {
                    p = n2;
                    hi = floor(hi/mul);
                    lo = ceil(lo/mul);
                }
                literal p_le_r1  = mk_literal(a.mk_le(p, a.mk_numeral(hi, true)));
                literal p_ge_r1  = mk_literal(a.mk_ge(p, a.mk_numeral(lo, true)));
                literal n_le_div = mk_literal(a.mk_le(n, a.mk_numeral(div_r, true)));
                literal n_ge_div = mk_literal(a.mk_ge(n, a.mk_numeral(div_r, true)));
                if (m.has_trace_stream()) {
                    app_ref body(m);
                    body = m.mk_implies(ctx().bool_var2expr(p_le_r1.var()), ctx().bool_var2expr(n_le_div.var()));
                    th.log_axiom_instantiation(body);
                }
                mk_axiom(~p_le_r1, n_le_div); 
                if (m.has_trace_stream()) m.trace_stream() << "[end-of-instance]\n";
                if (m.has_trace_stream()) {
                    app_ref body(m);
                    body = m.mk_implies(ctx().bool_var2expr(p_ge_r1.var()), ctx().bool_var2expr(n_ge_div.var()));
                    th.log_axiom_instantiation(body);
                }
                mk_axiom(~p_ge_r1, n_ge_div);
                if (m.has_trace_stream()) m.trace_stream() << "[end-of-instance]\n";

                all_divs_valid = false;

                TRACE("arith",
                      tout << r1 << " div " << r2 << "\n";
                      literal_vector lits;
                      lits.push_back(~p_le_r1);
                      lits.push_back(n_le_div);
                      ctx().display_literals_verbose(tout, lits) << "\n\n";
                      lits[0] = ~p_ge_r1;
                      lits[1] = n_ge_div;
                      ctx().display_literals_verbose(tout, lits) << "\n";);                      
                continue;
            }
        }
        
        return all_divs_valid;
    }

    expr_ref var2expr(lp::var_index v) {
        std::ostringstream name;
        name << "v" << m_solver->local2external(v);
        return expr_ref(m.mk_const(symbol(name.str().c_str()), a.mk_int()), m);
    }

    expr_ref multerm(rational const& r, expr* e) {
        if (r.is_one()) return expr_ref(e, m);
        return expr_ref(a.mk_mul(a.mk_numeral(r, true), e), m);
    }

    expr_ref term2expr(lp::lar_term const& term) {
        expr_ref t(m);
        expr_ref_vector ts(m);
        for (auto const& p : term) {
            lp::var_index wi = p.var();
            if (m_solver->is_term(wi)) {
                ts.push_back(multerm(p.coeff(), term2expr(m_solver->get_term(wi))));
            }
            else {
                ts.push_back(multerm(p.coeff(), var2expr(wi)));
            }
        }
        if (ts.size() == 1) {
            t = ts.back();
        }
        else {
            t = a.mk_add(ts.size(), ts.c_ptr());
        }
        return t;
    }

    expr_ref constraint2fml(lp::constraint_index ci) {
        lp::lar_base_constraint const& c = *m_solver->constraints()[ci];
        expr_ref fml(m);
        expr_ref_vector ts(m);
        rational rhs = c.m_right_side;
        for (auto cv : c.get_left_side_coefficients()) {
            ts.push_back(multerm(cv.first, var2expr(cv.second)));
        }
        switch (c.m_kind) {
        case lp::LE: fml = a.mk_le(a.mk_add(ts.size(), ts.c_ptr()), a.mk_numeral(rhs, true)); break;
        case lp::LT: fml = a.mk_lt(a.mk_add(ts.size(), ts.c_ptr()), a.mk_numeral(rhs, true)); break;
        case lp::GE: fml = a.mk_ge(a.mk_add(ts.size(), ts.c_ptr()), a.mk_numeral(rhs, true)); break;
        case lp::GT: fml = a.mk_gt(a.mk_add(ts.size(), ts.c_ptr()), a.mk_numeral(rhs, true)); break;
        case lp::EQ: fml = m.mk_eq(a.mk_add(ts.size(), ts.c_ptr()), a.mk_numeral(rhs, true)); break;
        }
        return fml;
    }

    void dump_cut_lemma(std::ostream& out, lp::lar_term const& term, lp::mpq const& k, lp::explanation const& ex, bool upper) {
        m_solver->print_term(term, out << "bound: "); 
        out << (upper?" <= ":" >= ") << k << "\n";
        for (auto const& p : term) {
            lp::var_index wi = p.var();
            out << p.coeff() << " * ";
            if (m_solver->is_term(wi)) {
                m_solver->print_term(m_solver->get_term(wi), out) << "\n";
            }
            else {
                out << "v" << m_solver->local2external(wi) << "\n";
            }
        }
        for (auto const& ev : ex.m_explanation) {
            m_solver->print_constraint(ev.second, out << ev.first << ": ");
        }
        expr_ref_vector fmls(m);
        for (auto const& ev : ex.m_explanation) {
            fmls.push_back(constraint2fml(ev.second));
        }        
        expr_ref t(term2expr(term), m);
        if (upper) {
            fmls.push_back(m.mk_not(a.mk_ge(t, a.mk_numeral(k, true))));
        }
        else {
            fmls.push_back(m.mk_not(a.mk_le(t, a.mk_numeral(k, true))));
        }
        ast_pp_util visitor(m);
        visitor.collect(fmls);
        visitor.display_decls(out);
        visitor.display_asserts(out, fmls, true);
        out << "(check-sat)\n";            
    }

    lbool check_lia() {
        if (m.canceled()) {
            TRACE("arith", tout << "canceled\n";);
            return l_undef;
        }

        lbool lia_check = l_undef;
        if (!check_idiv_bounds()) {
            return l_false;
        }
        m_explanation.reset();
        switch (m_lia->check()) {
        case lp::lia_move::sat:
            lia_check = l_true;
            break;

        case lp::lia_move::branch: {
            TRACE("arith", tout << "branch\n";);
            app_ref b = mk_bound(m_lia->get_term(), m_lia->get_offset(), !m_lia->is_upper());
            if (m.has_trace_stream()) {
                app_ref body(m);
                body = m.mk_or(b, m.mk_not(b));
                th.log_axiom_instantiation(body);
                m.trace_stream() << "[end-of-instance]\n";
            }
            IF_VERBOSE(2, verbose_stream() << "branch " << b << "\n";);
            // branch on term >= k + 1
            // branch on term <= k
            // TBD: ctx().force_phase(ctx().get_literal(b));
            // at this point we have a new unassigned atom that the 
            // SAT core assigns a value to
            lia_check = l_false;
            break;
        }
        case lp::lia_move::cut: {
            TRACE("arith", tout << "cut\n";);
            ++m_stats.m_gomory_cuts;
            // m_explanation implies term <= k
            app_ref b = mk_bound(m_lia->get_term(), m_lia->get_offset(), !m_lia->is_upper());
            if (m.has_trace_stream()) {
                th.log_axiom_instantiation(b);
                m.trace_stream() << "[end-of-instance]\n";
            }
            IF_VERBOSE(2, verbose_stream() << "cut " << b << "\n");
            TRACE("arith", dump_cut_lemma(tout, m_lia->get_term(), m_lia->get_offset(), m_lia->get_explanation(), m_lia->is_upper()););
            m_eqs.reset();
            m_core.reset();
            m_params.reset();
            for (auto const& ev : m_lia->get_explanation().m_explanation) {
                if (!ev.first.is_zero()) { 
                    set_evidence(ev.second);
                }
            }
            literal lit(ctx().get_bool_var(b), false);
            TRACE("arith", 
                  ctx().display_lemma_as_smt_problem(tout << "new cut:\n", m_core.size(), m_core.c_ptr(), m_eqs.size(), m_eqs.c_ptr(), lit);
                  display(tout););
            assign(lit);
            lia_check = l_false;
            break;
        }
        case lp::lia_move::conflict:
            TRACE("arith", tout << "conflict\n";);
            // ex contains unsat core
            m_explanation = m_lia->get_explanation().m_explanation;
            set_conflict1();
            lia_check = l_false;
            break;
        case lp::lia_move::undef:
            TRACE("arith", tout << "lia undef\n";);
            lia_check = l_undef;
            break;
        case lp::lia_move::continue_with_check:
            lia_check = l_undef;
            break;
        default:
            UNREACHABLE();
        }
        return lia_check;
    }

    lbool check_nra() {
        m_use_nra_model = false;
        if (m.canceled()) {
            TRACE("arith", tout << "canceled\n";);
            return l_undef;
        }
        if (!m_nra) return l_true;
        if (!m_nra->need_check()) return l_true;
        m_a1 = nullptr; m_a2 = nullptr;
        lbool r = m_nra->check(m_explanation);
        m_a1 = alloc(scoped_anum, m_nra->am());
        m_a2 = alloc(scoped_anum, m_nra->am());
        switch (r) {
        case l_false:
            set_conflict1();
            break;
        case l_true:
            m_use_nra_model = true;
            if (assume_eqs()) {
                return l_false;
            }
            break;
        case l_undef:
            TRACE("arith", tout << "nra-undef\n";);
        default:
            break;
        }
        return r;
    }

    /**
       \brief We must redefine this method, because theory of arithmetic contains
       underspecified operators such as division by 0.
       (/ a b) is essentially an uninterpreted function when b = 0.
       Thus, 'a' must be considered a shared var if it is the child of an underspecified operator.

       if merge(a / b, x + y) and a / b is root, then x + y become shared and all z + u in equivalence class of x + y.
                      

       TBD: when the set of underspecified subterms is small, compute the shared variables below it.
       Recompute the set if there are merges that invalidate it.
       Use the set to determine if a variable is shared.
    */
    bool is_shared(theory_var v) const {
        if (m_underspecified.empty()) {
            return false;
        }
        enode * n      = get_enode(v);
        enode * r      = n->get_root();
        unsigned usz   = m_underspecified.size();
        TRACE("shared", tout << ctx().get_scope_level() << " " <<  v << " " << r->get_num_parents() << "\n";);
        if (r->get_num_parents() > 2*usz) {
            for (unsigned i = 0; i < usz; ++i) {
                app* u = m_underspecified[i];
                unsigned sz = u->get_num_args();
                for (unsigned j = 0; j < sz; ++j) {
                    if (ctx().get_enode(u->get_arg(j))->get_root() == r) {
                        return true;
                    }
                }
            }
        }
        else {
            for (enode * parent : r->get_const_parents()) {
                if (is_underspecified(parent->get_owner())) {
                    return true;
                }
            }
        }
        return false;
    }

    bool can_propagate() {
#if 0
        if (ctx().at_base_level() && has_delayed_constraints()) {
            // we could add the delayed constraints here directly to the tableau instead of using bounds variables.
        }
#endif
        return m_asserted_atoms.size() > m_asserted_qhead;
    }

    void propagate() {
        flush_bound_axioms();
        if (!can_propagate()) {
            return;
        }
        while (m_asserted_qhead < m_asserted_atoms.size() && !ctx().inconsistent()) {
            bool_var bv  = m_asserted_atoms[m_asserted_qhead].m_bv;
            bool is_true = m_asserted_atoms[m_asserted_qhead].m_is_true;
                
#if 1
            m_to_check.push_back(bv);
#else
            propagate_bound(bv, is_true, b);
#endif
            lp_api::bound& b = *m_bool_var2bound.find(bv);
            assert_bound(bv, is_true, b);
                

            ++m_asserted_qhead;
        }
        if (ctx().inconsistent()) {
            m_to_check.reset();
            return;
        }
        /*for (; qhead < m_asserted_atoms.size() && !ctx().inconsistent(); ++qhead) {
          bool_var bv  = m_asserted_atoms[qhead].m_bv;
          bool is_true = m_asserted_atoms[qhead].m_is_true;
          lp_api::bound& b = *m_bool_var2bound.find(bv);
          propagate_bound_compound(bv, is_true, b);
          }*/

        lbool lbl = make_feasible();
            
        switch(lbl) {
        case l_false:
            TRACE("arith", tout << "propagation conflict\n";);
            set_conflict();
            break;
        case l_true:
            propagate_basic_bounds();
            propagate_bounds_with_lp_solver();
            break;
        case l_undef:
            break;
        }
            
    }

    void propagate_bounds_with_lp_solver() {
        if (BP_NONE == propagation_mode()) {
            return;
        }
        int num_of_p = m_solver->settings().st().m_num_of_implied_bounds;
        (void)num_of_p;
        local_bound_propagator bp(*this);
        m_solver->propagate_bounds_for_touched_rows(bp);
        if (m.canceled()) {
            return;
        }
        int new_num_of_p = m_solver->settings().st().m_num_of_implied_bounds;
        (void)new_num_of_p;
        CTRACE("arith", new_num_of_p > num_of_p, tout << "found " << new_num_of_p << " implied bounds\n";);
        if (m_solver->get_status() == lp::lp_status::INFEASIBLE) {
            set_conflict();
        }
        else {
            for (unsigned i = 0; !m.canceled() && !ctx().inconsistent() && i < bp.m_ibounds.size(); ++i) {
                propagate_lp_solver_bound(bp.m_ibounds[i]);
            }
        }
    }

    bool bound_is_interesting(unsigned vi, lp::lconstraint_kind kind, const rational & bval) const {
        theory_var v;
        if (m_solver->is_term(vi)) {
            v = m_term_index2theory_var.get(m_solver->adjust_term_index(vi), null_theory_var);
        }
        else {
            v = m_var_index2theory_var.get(vi, null_theory_var);
        }

        if (v == null_theory_var) return false;

        if (m_unassigned_bounds[v] == 0 || m_bounds.size() <= static_cast<unsigned>(v)) {
            return false;
        }
        lp_bounds const& bounds = m_bounds[v];
        for (unsigned i = 0; i < bounds.size(); ++i) {
            lp_api::bound* b = bounds[i];
            if (ctx().get_assignment(b->get_bv()) != l_undef) {
                continue;
            }
            literal lit = is_bound_implied(kind, bval, *b);
            if (lit == null_literal) {
                continue;
            }
            return true;
        }
        return false;
    }

    struct local_bound_propagator: public lp::bound_propagator {
        imp & m_imp;
        local_bound_propagator(imp& i) : bound_propagator(*i.m_solver), m_imp(i) {}

        bool bound_is_interesting(unsigned j, lp::lconstraint_kind kind, const rational & v) override {
            return m_imp.bound_is_interesting(j, kind, v);
        }

        void consume(rational const& v, lp::constraint_index j) override {
            m_imp.set_evidence(j);
            m_imp.m_explanation.push_back(std::make_pair(v, j));
        }
    };

        
    void propagate_lp_solver_bound(lp::implied_bound& be) {

        theory_var v;
        lp::var_index vi = be.m_j;
        if (m_solver->is_term(vi)) {
            v = m_term_index2theory_var.get(m_solver->adjust_term_index(vi), null_theory_var);
        }
        else {
            v = m_var_index2theory_var.get(vi, null_theory_var);
        }

        if (v == null_theory_var) return;
        TRACE("arith", tout << "v" << v << " " << be.kind() << " " << be.m_bound << "\n";
              // if (m_unassigned_bounds[v] == 0) m_solver->print_bound_evidence(be, tout);
              );

            
        if (m_unassigned_bounds[v] == 0 || m_bounds.size() <= static_cast<unsigned>(v)) {
            TRACE("arith", tout << "return\n";);
            return;
        }
        lp_bounds const& bounds = m_bounds[v];
        bool first = true;
        for (unsigned i = 0; i < bounds.size(); ++i) {
            lp_api::bound* b = bounds[i];
            if (ctx().get_assignment(b->get_bv()) != l_undef) {
                continue;
            }
            literal lit = is_bound_implied(be.kind(), be.m_bound, *b);
            if (lit == null_literal) {
                continue;
            }
            TRACE("arith", tout << lit << " bound: " << *b << " first: " << first << "\n";);

            m_solver->settings().st().m_num_of_implied_bounds ++;
            if (first) {
                first = false;
                m_core.reset();
                m_eqs.reset();
                m_params.reset();
                m_explanation.clear();
                local_bound_propagator bp(*this);
                m_solver->explain_implied_bound(be, bp);
            }
            CTRACE("arith", m_unassigned_bounds[v] == 0, tout << "missed bound\n";);
            updt_unassigned_bounds(v, -1);
            TRACE("arith",
                  ctx().display_literals_verbose(tout, m_core);
                  tout << "\n --> ";
                  ctx().display_literal_verbose(tout, lit);
                  tout << "\n";
                  display_evidence(tout, m_explanation);
                  m_solver->print_implied_bound(be, tout);
                  );
            DEBUG_CODE(
                for (auto& lit : m_core) {
                    SASSERT(ctx().get_assignment(lit) == l_true);
                });
            ++m_stats.m_bound_propagations1;
            assign(lit);
        }
    }

    literal_vector m_core2;

    void assign(literal lit) {
        //        SASSERT(validate_assign(lit));
        dump_assign(lit);
        if (m_core.size() < small_lemma_size() && m_eqs.empty()) {
            m_core2.reset();
            for (auto const& c : m_core) {
                m_core2.push_back(~c);
            }
            m_core2.push_back(lit);
            justification * js = nullptr;
            if (proofs_enabled()) {
                js = alloc(theory_lemma_justification, get_id(), ctx(), m_core2.size(), m_core2.c_ptr(),
                           m_params.size(), m_params.c_ptr());
            }
            ctx().mk_clause(m_core2.size(), m_core2.c_ptr(), js, CLS_AUX_LEMMA, nullptr);
        }
        else {
            ctx().assign(
                lit, ctx().mk_justification(
                    ext_theory_propagation_justification(
                        get_id(), ctx().get_region(), m_core.size(), m_core.c_ptr(), 
                        m_eqs.size(), m_eqs.c_ptr(), lit, m_params.size(), m_params.c_ptr())));            
        }
    }

    literal is_bound_implied(lp::lconstraint_kind k, rational const& value, lp_api::bound const& b) const {
        if ((k == lp::LE || k == lp::LT) && b.get_bound_kind() == lp_api::upper_t && value <= b.get_value()) {
            TRACE("arith", tout << "v <= value <= b.get_value() => v <= b.get_value() \n";);
            return literal(b.get_bv(), false);
        }
        if ((k == lp::GE || k == lp::GT) && b.get_bound_kind() == lp_api::lower_t && b.get_value() <= value) {
            TRACE("arith", tout << "b.get_value() <= value <= v => b.get_value() <= v \n";);
            return literal(b.get_bv(), false);
        }
        if (k == lp::LE && b.get_bound_kind() == lp_api::lower_t && value < b.get_value()) {
            TRACE("arith", tout << "v <= value < b.get_value() => v < b.get_value()\n";);
            return literal(b.get_bv(), true);
        }
        if (k == lp::LT && b.get_bound_kind() == lp_api::lower_t && value <= b.get_value()) {
            TRACE("arith", tout << "v < value <= b.get_value() => v < b.get_value()\n";);
            return literal(b.get_bv(), true);
        }
        if (k == lp::GE && b.get_bound_kind() == lp_api::upper_t && b.get_value() < value) {
            TRACE("arith", tout << "b.get_value() < value <= v => b.get_value() < v\n";);
            return literal(b.get_bv(), true);
        }
        if (k == lp::GT && b.get_bound_kind() == lp_api::upper_t && b.get_value() <= value) {
            TRACE("arith", tout << "b.get_value() <= value < v => b.get_value() < v\n";);
            return literal(b.get_bv(), true);
        }

        return null_literal;
    }

    void mk_bound_axioms(lp_api::bound& b) {
        if (!ctx().is_searching()) {
            //
            // NB. We make an assumption that user push calls propagation 
            // before internal scopes are pushed. This flushes all newly 
            // asserted atoms into the right context.
            //
            m_new_bounds.push_back(&b);
            return;
        }
        theory_var v = b.get_var();
        lp_api::bound_kind kind1 = b.get_bound_kind();
        rational const& k1 = b.get_value();
        lp_bounds & bounds = m_bounds[v];

        lp_api::bound* end = nullptr;
        lp_api::bound* lo_inf = end, *lo_sup = end;
        lp_api::bound* hi_inf = end, *hi_sup = end;
            
        for (lp_api::bound* other : bounds) {
            if (other == &b) continue;
            if (b.get_bv() == other->get_bv()) continue;
            lp_api::bound_kind kind2 = other->get_bound_kind();
            rational const& k2 = other->get_value();
            if (k1 == k2 && kind1 == kind2) {
                // the bounds are equivalent.
                continue;
            }

            SASSERT(k1 != k2 || kind1 != kind2);
            if (kind2 == lp_api::lower_t) {
                if (k2 < k1) {
                    if (lo_inf == end || k2 > lo_inf->get_value()) {
                        lo_inf = other;
                    }
                }
                else if (lo_sup == end || k2 < lo_sup->get_value()) {
                    lo_sup = other;
                }
            }
            else if (k2 < k1) {
                if (hi_inf == end || k2 > hi_inf->get_value()) {
                    hi_inf = other;
                }
            }
            else if (hi_sup == end || k2 < hi_sup->get_value()) {
                hi_sup = other;
            }
        }        
        if (lo_inf != end) mk_bound_axiom(b, *lo_inf);
        if (lo_sup != end) mk_bound_axiom(b, *lo_sup);
        if (hi_inf != end) mk_bound_axiom(b, *hi_inf);
        if (hi_sup != end) mk_bound_axiom(b, *hi_sup);
    }


    void mk_bound_axiom(lp_api::bound& b1, lp_api::bound& b2) {
        theory_var v = b1.get_var();
        literal   l1(b1.get_bv());
        literal   l2(b2.get_bv());
        rational const& k1 = b1.get_value();
        rational const& k2 = b2.get_value();
        lp_api::bound_kind kind1 = b1.get_bound_kind();
        lp_api::bound_kind kind2 = b2.get_bound_kind();
        bool v_is_int = is_int(v);
        SASSERT(v == b2.get_var());
        if (k1 == k2 && kind1 == kind2) return;
        SASSERT(k1 != k2 || kind1 != kind2);
        parameter coeffs[3] = { parameter(symbol("farkas")), 
                                parameter(rational(1)), parameter(rational(1)) };
            
        if (kind1 == lp_api::lower_t) {
            if (kind2 == lp_api::lower_t) {
                if (k2 <= k1) {
                    mk_clause(~l1, l2, 3, coeffs);
                }
                else {
                    mk_clause(l1, ~l2, 3, coeffs);
                }
            }
            else if (k1 <= k2) {
                // k1 <= k2, k1 <= x or x <= k2
                mk_clause(l1, l2, 3, coeffs);
            }
            else {
                // k1 > hi_inf, k1 <= x => ~(x <= hi_inf)
                mk_clause(~l1, ~l2, 3, coeffs);
                if (v_is_int && k1 == k2 + rational(1)) {
                    // k1 <= x or x <= k1-1
                    mk_clause(l1, l2, 3, coeffs);
                }
            }
        }
        else if (kind2 == lp_api::lower_t) {
            if (k1 >= k2) {
                // k1 >= lo_inf, k1 >= x or lo_inf <= x
                mk_clause(l1, l2, 3, coeffs);
            }
            else {
                // k1 < k2, k2 <= x => ~(x <= k1)
                mk_clause(~l1, ~l2, 3, coeffs); 
                if (v_is_int && k1 == k2 - rational(1)) {
                    // x <= k1 or k1+l <= x
                    mk_clause(l1, l2, 3, coeffs);
                }
                    
            }
        }
        else {
            // kind1 == A_UPPER, kind2 == A_UPPER
            if (k1 >= k2) {
                // k1 >= k2, x <= k2 => x <= k1
                mk_clause(l1, ~l2, 3, coeffs);
            }
            else {
                // k1 <= hi_sup , x <= k1 =>  x <= hi_sup
                mk_clause(~l1, l2, 3, coeffs);
            }
        }        
    }

    typedef lp_bounds::iterator iterator;

    void flush_bound_axioms() {
        CTRACE("arith", !m_new_bounds.empty(), tout << "flush bound axioms\n";);

        while (!m_new_bounds.empty()) {
            lp_bounds atoms;            
            atoms.push_back(m_new_bounds.back());
            m_new_bounds.pop_back();
            theory_var v = atoms.back()->get_var();
            for (unsigned i = 0; i < m_new_bounds.size(); ++i) {
                if (m_new_bounds[i]->get_var() == v) {
                    atoms.push_back(m_new_bounds[i]);
                    m_new_bounds[i] = m_new_bounds.back();
                    m_new_bounds.pop_back();
                    --i;
                }
            }            
            CTRACE("arith_verbose", !atoms.empty(),  
                   for (unsigned i = 0; i < atoms.size(); ++i) {
                       atoms[i]->display(tout); tout << "\n";
                   });
            lp_bounds occs(m_bounds[v]);
                
            std::sort(atoms.begin(), atoms.end(), compare_bounds());
            std::sort(occs.begin(), occs.end(), compare_bounds());
                
            iterator begin1 = occs.begin();
            iterator begin2 = occs.begin();
            iterator end = occs.end();
            begin1 = first(lp_api::lower_t, begin1, end);
            begin2 = first(lp_api::upper_t, begin2, end);
                
            iterator lo_inf = begin1, lo_sup = begin1;
            iterator hi_inf = begin2, hi_sup = begin2;
            bool flo_inf, fhi_inf, flo_sup, fhi_sup;
            ptr_addr_hashtable<lp_api::bound> visited;
            for (unsigned i = 0; i < atoms.size(); ++i) {
                lp_api::bound* a1 = atoms[i];
                iterator lo_inf1 = next_inf(a1, lp_api::lower_t, lo_inf, end, flo_inf);
                iterator hi_inf1 = next_inf(a1, lp_api::upper_t, hi_inf, end, fhi_inf);
                iterator lo_sup1 = next_sup(a1, lp_api::lower_t, lo_sup, end, flo_sup);
                iterator hi_sup1 = next_sup(a1, lp_api::upper_t, hi_sup, end, fhi_sup);
                if (lo_inf1 != end) lo_inf = lo_inf1; 
                if (lo_sup1 != end) lo_sup = lo_sup1; 
                if (hi_inf1 != end) hi_inf = hi_inf1; 
                if (hi_sup1 != end) hi_sup = hi_sup1; 
                if (!flo_inf) lo_inf = end;
                if (!fhi_inf) hi_inf = end;
                if (!flo_sup) lo_sup = end;
                if (!fhi_sup) hi_sup = end;
                visited.insert(a1);
                if (lo_inf1 != end && lo_inf != end && !visited.contains(*lo_inf)) mk_bound_axiom(*a1, **lo_inf);
                if (lo_sup1 != end && lo_sup != end && !visited.contains(*lo_sup)) mk_bound_axiom(*a1, **lo_sup);
                if (hi_inf1 != end && hi_inf != end && !visited.contains(*hi_inf)) mk_bound_axiom(*a1, **hi_inf);
                if (hi_sup1 != end && hi_sup != end && !visited.contains(*hi_sup)) mk_bound_axiom(*a1, **hi_sup);
            }                            
        }
    }

    struct compare_bounds {
        bool operator()(lp_api::bound* a1, lp_api::bound* a2) const { return a1->get_value() < a2->get_value(); }
    };


    lp_bounds::iterator first(
        lp_api::bound_kind kind, 
        iterator it, 
        iterator end) {
        for (; it != end; ++it) {
            lp_api::bound* a = *it;
            if (a->get_bound_kind() == kind) return it;
        }
        return end;
    }

    lp_bounds::iterator next_inf(
        lp_api::bound* a1, 
        lp_api::bound_kind kind, 
        iterator it, 
        iterator end,
        bool& found_compatible) {
        rational const & k1(a1->get_value());
        iterator result = end;
        found_compatible = false;
        for (; it != end; ++it) {
            lp_api::bound * a2 = *it;            
            if (a1 == a2) continue;
            if (a2->get_bound_kind() != kind) continue;
            rational const & k2(a2->get_value());
            found_compatible = true;
            if (k2 <= k1) {
                result = it;
            }
            else {
                break;
            }
        }
        return result;
    }

    lp_bounds::iterator next_sup(
        lp_api::bound* a1, 
        lp_api::bound_kind kind, 
        iterator it, 
        iterator end,
        bool& found_compatible) {
        rational const & k1(a1->get_value());
        found_compatible = false;
        for (; it != end; ++it) {
            lp_api::bound * a2 = *it;            
            if (a1 == a2) continue;
            if (a2->get_bound_kind() != kind) continue;
            rational const & k2(a2->get_value());
            found_compatible = true;
            if (k1 < k2) {
                return it;
            }
        }
        return end;
    }

    void propagate_basic_bounds() {
        for (auto const& bv : m_to_check) {                
            lp_api::bound& b = *m_bool_var2bound.find(bv);
            propagate_bound(bv, ctx().get_assignment(bv) == l_true, b);
            if (ctx().inconsistent()) break;

        }
        m_to_check.reset();
    }
        
    // for glb lo': lo' < lo:
    //   lo <= x -> lo' <= x 
    //   lo <= x -> ~(x <= lo')
    // for lub hi': hi' > hi
    //   x <= hi -> x <= hi'
    //   x <= hi -> ~(x >= hi')

    void propagate_bound(bool_var bv, bool is_true, lp_api::bound& b) {
        if (BP_NONE == propagation_mode()) {
            return;
        }
        lp_api::bound_kind k = b.get_bound_kind();
        theory_var v = b.get_var();
        inf_rational val = b.get_value(is_true);
        lp_bounds const& bounds = m_bounds[v];
        SASSERT(!bounds.empty());
        if (bounds.size() == 1) return;
        if (m_unassigned_bounds[v] == 0) return;
        bool v_is_int = is_int(v);
        literal lit1(bv, !is_true);
        literal lit2 = null_literal;
        bool find_glb = (is_true == (k == lp_api::lower_t));
        TRACE("arith", tout << "find_glb: " << find_glb << " is_true: " << is_true << " k: " << k << " is_lower: " << (k == lp_api::lower_t) << "\n";);
        if (find_glb) {
            rational glb;
            lp_api::bound* lb = nullptr;
            for (lp_api::bound* b2 : bounds) {
                if (b2 == &b) continue;
                rational const& val2 = b2->get_value();
                if (((is_true || v_is_int) ? val2 < val : val2 <= val) && (!lb || glb < val2)) {
                    lb = b2;
                    glb = val2;
                }
            }
            if (!lb) return;
            bool sign = lb->get_bound_kind() != lp_api::lower_t;
            lit2 = literal(lb->get_bv(), sign);                    
        }
        else {
            rational lub;
            lp_api::bound* ub = nullptr;
            for (lp_api::bound* b2 : bounds) {
                if (b2 == &b) continue;
                rational const& val2 = b2->get_value();
                if (((is_true || v_is_int) ? val < val2 : val <= val2) && (!ub || val2 < lub)) {
                    ub = b2;
                    lub = val2;
                }
            }
            if (!ub) return;
            bool sign = ub->get_bound_kind() != lp_api::upper_t;
            lit2 = literal(ub->get_bv(), sign);
        }
        TRACE("arith", 
              ctx().display_literal_verbose(tout, lit1);
              ctx().display_literal_verbose(tout << " => ", lit2);
              tout << "\n";);
        updt_unassigned_bounds(v, -1);
        ++m_stats.m_bound_propagations2;
        m_params.reset();
        m_core.reset();
        m_eqs.reset();
        m_core.push_back(lit1);
        m_params.push_back(parameter(symbol("farkas")));
        m_params.push_back(parameter(rational(1)));
        m_params.push_back(parameter(rational(1)));
        assign(lit2);
        ++m_stats.m_bounds_propagations;
    }

    svector<lp::var_index> m_todo_vars;

    void add_use_lists(lp_api::bound* b) {
        theory_var v = b->get_var();
        lp::var_index vi = get_var_index(v);
        if (!m_solver->is_term(vi)) {
            return;
        }
        m_todo_vars.push_back(vi);
        while (!m_todo_vars.empty()) {
            vi = m_todo_vars.back();
            m_todo_vars.pop_back();
            lp::lar_term const& term = m_solver->get_term(vi);
            for (auto const& p : term) {
                lp::var_index wi = p.var();
                if (m_solver->is_term(wi)) {
                    m_todo_vars.push_back(wi);
                }
                else {
                    unsigned w = m_var_index2theory_var[wi];
                    m_use_list.reserve(w + 1, ptr_vector<lp_api::bound>());
                    m_use_list[w].push_back(b);
                }
            }
        }
    }

    void del_use_lists(lp_api::bound* b) {
        theory_var v = b->get_var();
        lp::var_index vi = m_theory_var2var_index[v];
        if (!m_solver->is_term(vi)) {
            return;
        }
        m_todo_vars.push_back(vi);
        while (!m_todo_vars.empty()) {
            vi = m_todo_vars.back();
            m_todo_vars.pop_back();
            lp::lar_term const& term = m_solver->get_term(vi);
            for (auto const& coeff : term) {
                lp::var_index wi = coeff.var();
                if (m_solver->is_term(wi)) {
                    m_todo_vars.push_back(wi);
                }
                else {
                    unsigned w = m_var_index2theory_var[wi];
                    SASSERT(m_use_list[w].back() == b);
                    m_use_list[w].pop_back();
                }
            }
        }
    }

    //
    // propagate bounds to compound terms
    // The idea is that if bounds on all variables in an inequality ax + by + cz >= k
    // have been assigned we may know the truth value of the inequality by using simple
    // bounds propagation.
    // 
    void propagate_bound_compound(bool_var bv, bool is_true, lp_api::bound& b) {
        theory_var v = b.get_var();
        TRACE("arith", tout << mk_pp(get_owner(v), m) << "\n";);
        if (static_cast<unsigned>(v) >= m_use_list.size()) {
            return;
        }
        for (auto const& vb : m_use_list[v]) {
            if (ctx().get_assignment(vb->get_bv()) != l_undef) {
                TRACE("arith_verbose", display_bound(tout << "assigned ", *vb) << "\n";);
                continue;
            }
            inf_rational r;
            // x + y
            // x >= 0, y >= 1 -> x + y >= 1
            // x <= 0, y <= 2 -> x + y <= 2
            literal lit = null_literal;
            if (lp_api::lower_t == vb->get_bound_kind()) {
                if (get_glb(*vb, r) && r >= vb->get_value()) {        // vb is assigned true
                    lit = literal(vb->get_bv(), false);
                }
                else if (get_lub(*vb, r) && r < vb->get_value()) {    // vb is assigned false
                    lit = literal(vb->get_bv(), true);
                }
            }
            else {                     
                if (get_glb(*vb, r) && r > vb->get_value()) {         // VB <= value < val(VB)
                    lit = literal(vb->get_bv(), true);
                }
                else if (get_lub(*vb, r) && r <= vb->get_value()) {   // val(VB) <= value
                    lit = literal(vb->get_bv(), false);
                }
            }                
                
            if (lit != null_literal) {
                TRACE("arith",
                      ctx().display_literals_verbose(tout, m_core);
                      tout << "\n --> ";
                      ctx().display_literal_verbose(tout, lit);
                      tout << "\n";
                      );
                

                assign(lit);
            }
            else {
                TRACE("arith_verbose", display_bound(tout << "skip ", *vb) << "\n";);
            }
        }
    }

    bool get_lub(lp_api::bound const& b, inf_rational& lub) {
        return get_bound(b, lub, true);
    }

    bool get_glb(lp_api::bound const& b, inf_rational& glb) {
        return get_bound(b, glb, false);
    }

    std::ostream& display_bound(std::ostream& out, lp_api::bound const& b) {
        return out << mk_pp(ctx().bool_var2expr(b.get_bv()), m);
    }

    bool get_bound(lp_api::bound const& b, inf_rational& r, bool is_lub) {
        m_core.reset();
        m_eqs.reset();
        m_params.reset();
        r.reset();
        theory_var v = b.get_var();
        lp::var_index vi = m_theory_var2var_index[v];
        SASSERT(m_solver->is_term(vi));
        lp::lar_term const& term = m_solver->get_term(vi);
        for (auto const & coeff : term.m_coeffs) {
            lp::var_index wi = coeff.first;
            lp::constraint_index ci;
            rational value;
            bool is_strict;
            if (m_solver->is_term(wi)) {
                return false;
            }
            if (coeff.second.is_neg() == is_lub) {
                // -3*x ... <= lub based on lower bound for x.
                if (!m_solver->has_lower_bound(wi, ci, value, is_strict)) {
                    return false;
                }
                if (is_strict) {
                    r += inf_rational(rational::zero(), coeff.second.is_pos());
                }
            }
            else {
                if (!m_solver->has_upper_bound(wi, ci, value, is_strict)) {
                    return false;
                }
                if (is_strict) {
                    r += inf_rational(rational::zero(), coeff.second.is_pos());
                }
            }                
            r += value * coeff.second;
            set_evidence(ci);                    
        }
        TRACE("arith_verbose", tout << (is_lub?"lub":"glb") << " is " << r << "\n";);
        return true;
    }

    void assert_bound(bool_var bv, bool is_true, lp_api::bound& b) {
        if (m_solver->get_status() == lp::lp_status::INFEASIBLE) {
            return;
        }
        scoped_internalize_state st(*this);
        st.vars().push_back(b.get_var());
        st.coeffs().push_back(rational::one());
        init_left_side(st);
        lp::lconstraint_kind k = lp::EQ;
        bool is_int = b.is_int();
        switch (b.get_bound_kind()) {
        case lp_api::lower_t:
            k = is_true ? lp::GE : (is_int ? lp::LE : lp::LT);
            break;
        case lp_api::upper_t:
            k = is_true ? lp::LE : (is_int ? lp::GE : lp::GT);
            break;
        }         
        if (k == lp::LT || k == lp::LE) {
            ++m_stats.m_assert_lower;
        }
        else {
            ++m_stats.m_assert_upper;
        }
        auto vi = get_var_index(b.get_var());
        rational bound = b.get_value();
        lp::constraint_index ci;
        if (is_int && !is_true) {
            rational bound = b.get_value(false).get_rational();
            ci = m_solver->add_var_bound(vi, k, bound);
        }
        else {
            ci = m_solver->add_var_bound(vi, k, b.get_value());
        }
        TRACE("arith", tout << "v" << b.get_var() << "\n";);
        add_ineq_constraint(ci, literal(bv, !is_true));

        propagate_eqs(vi, ci, k, b);
    }

    //
    // fixed equalities.
    // A fixed equality is inferred if there are two variables v1, v2 whose
    // upper and lower bounds coincide.
    // Then the equality v1 == v2 is propagated to the core.
    // 

    typedef std::pair<lp::constraint_index, rational> constraint_bound;
    vector<constraint_bound>        m_lower_terms;
    vector<constraint_bound>        m_upper_terms;
    typedef std::pair<rational, bool> value_sort_pair;
    typedef pair_hash<obj_hash<rational>, bool_hash> value_sort_pair_hash;
    typedef map<value_sort_pair, theory_var, value_sort_pair_hash, default_eq<value_sort_pair> > value2var;
    value2var               m_fixed_var_table;

    void propagate_eqs(lp::var_index vi, lp::constraint_index ci, lp::lconstraint_kind k, lp_api::bound& b) {
        if (propagate_eqs()) {
            rational const& value = b.get_value();
            if (k == lp::GE) {
                if (set_lower_bound(vi, ci, value) && has_upper_bound(vi, ci, value)) {
                    fixed_var_eh(b.get_var(), value);
                }
            }
            else if (k == lp::LE) {
                if (set_upper_bound(vi, ci, value) && has_lower_bound(vi, ci, value)) {
                    fixed_var_eh(b.get_var(), value);
                }
            }
        }
    }

    bool dump_lemmas() const { return m_arith_params.m_arith_dump_lemmas; }

    bool propagate_eqs() const { return m_arith_params.m_arith_propagate_eqs && m_num_conflicts < m_arith_params.m_arith_propagation_threshold; }

    bound_prop_mode propagation_mode() const { return m_num_conflicts < m_arith_params.m_arith_propagation_threshold ? m_arith_params.m_arith_bound_prop : BP_NONE; }

    unsigned small_lemma_size() const { return m_arith_params.m_arith_small_lemma_size; }

    bool proofs_enabled() const { return m.proofs_enabled(); }

    bool use_tableau() const { return lp_params(ctx().get_params()).simplex_strategy() < 2; }

    bool set_upper_bound(lp::var_index vi, lp::constraint_index ci, rational const& v) { return set_bound(vi, ci, v, false);  }

    bool set_lower_bound(lp::var_index vi, lp::constraint_index ci, rational const& v) { return set_bound(vi, ci, v, true);   }

    bool set_bound(lp::var_index vi, lp::constraint_index ci, rational const& v, bool is_lower) {

        if (m_solver->is_term(vi)) {
            lp::var_index ti = m_solver->adjust_term_index(vi);
            auto& vec = is_lower ? m_lower_terms : m_upper_terms;
            if (vec.size() <= ti) {
                vec.resize(ti + 1, constraint_bound(UINT_MAX, rational()));
            }
            constraint_bound& b = vec[ti];
            if (b.first == UINT_MAX || (is_lower? b.second < v : b.second > v)) {
                TRACE("arith", tout << "tighter bound " << vi << "\n";);
                ctx().push_trail(vector_value_trail<context, constraint_bound>(vec, ti));
                b.first = ci;
                b.second = v;
            }
            return true;
        }
        else {
            TRACE("arith", tout << "not a term " << vi << "\n";);
            // m_solver already tracks bounds on proper variables, but not on terms.
            bool is_strict = false;
            rational b;
            if (is_lower) {
                return m_solver->has_lower_bound(vi, ci, b, is_strict) && !is_strict && b == v;
            }
            else {
                return m_solver->has_upper_bound(vi, ci, b, is_strict) && !is_strict && b == v;
            }
            
        }
    }

    bool var_has_bound(lp::var_index vi, bool is_lower) {
        bool is_strict = false;
        rational b;
        lp::constraint_index ci;
        if (is_lower) {
            return m_solver->has_lower_bound(vi, ci, b, is_strict);
        }
        else {
            return m_solver->has_upper_bound(vi, ci, b, is_strict);
        }        
    }

    bool has_upper_bound(lp::var_index vi, lp::constraint_index& ci, rational const& bound) { return has_bound(vi, ci, bound, false); }

    bool has_lower_bound(lp::var_index vi, lp::constraint_index& ci, rational const& bound) { return has_bound(vi, ci, bound, true); }
       
    bool has_bound(lp::var_index vi, lp::constraint_index& ci, rational const& bound, bool is_lower) {

        if (m_solver->is_term(vi)) {
                
            lp::var_index ti = m_solver->adjust_term_index(vi);
            theory_var v = m_term_index2theory_var.get(ti, null_theory_var);
            rational val;
            TRACE("arith", tout << vi << " " << v << "\n";);
            if (v != null_theory_var && a.is_numeral(get_owner(v), val) && bound == val) {
                ci = UINT_MAX;
                return bound == val;
            }

            auto& vec = is_lower ? m_lower_terms : m_upper_terms;
            if (vec.size() > ti) {
                constraint_bound& b = vec[ti];
                ci = b.first;
                return ci != UINT_MAX && bound == b.second;
            }
            else {
                return false;

            }
        }
        else {
            bool is_strict = false;
            rational b;
            if (is_lower) {
                return m_solver->has_lower_bound(vi, ci, b, is_strict) && b == bound && !is_strict;
            }
            else {
                return m_solver->has_upper_bound(vi, ci, b, is_strict) && b == bound && !is_strict;
            }
        }
    }


    bool is_equal(theory_var x, theory_var y) const { return get_enode(x)->get_root() == get_enode(y)->get_root(); }


    void fixed_var_eh(theory_var v1, rational const& bound) {
        theory_var v2;
        value_sort_pair key(bound, is_int(v1));
        if (m_fixed_var_table.find(key, v2)) {
            if (static_cast<unsigned>(v2) < th.get_num_vars() && !is_equal(v1, v2)) {
                auto vi1 = get_var_index(v1);
                auto vi2 = get_var_index(v2);
                lp::constraint_index ci1, ci2, ci3, ci4;
                TRACE("arith", tout << "fixed: " << mk_pp(get_owner(v1), m) << " " << mk_pp(get_owner(v2), m) << " " << bound << " " << has_lower_bound(vi2, ci3, bound) << "\n";);
                if (has_lower_bound(vi2, ci3, bound) && has_upper_bound(vi2, ci4, bound)) {
                    VERIFY (has_lower_bound(vi1, ci1, bound));
                    VERIFY (has_upper_bound(vi1, ci2, bound));
                    ++m_stats.m_fixed_eqs;
                    m_core.reset();
                    m_eqs.reset();
                    set_evidence(ci1);
                    set_evidence(ci2);
                    set_evidence(ci3);
                    set_evidence(ci4);
                    enode* x = get_enode(v1);
                    enode* y = get_enode(v2);
                    justification* js = 
                        ctx().mk_justification(
                            ext_theory_eq_propagation_justification(
                                get_id(), ctx().get_region(), m_core.size(), m_core.c_ptr(), m_eqs.size(), m_eqs.c_ptr(), x, y, 0, nullptr));

                    TRACE("arith",
                          for (literal c : m_core) {
                              ctx().display_detailed_literal(tout, c);
                              tout << "\n";
                          } 
                          for (enode_pair const& p : m_eqs) {
                              tout << enode_eq_pp(p, ctx());
                          } 
                          tout << " ==> ";
                          tout << enode_pp(x, ctx()) << " = " << enode_pp(y, ctx()) << "\n";
                          );

                    // parameters are TBD.
                    //                    SASSERT(validate_eq(x, y));
                    ctx().assign_eq(x, y, eq_justification(js));
                }
            }
            else {
                // bounds on v2 were changed.
                m_fixed_var_table.insert(key, v1);
            }
        }
        else {
            m_fixed_var_table.insert(key, v1);
        }
    }

    lbool make_feasible() {
        auto status = m_solver->find_feasible_solution();
        TRACE("arith_verbose", display(tout););
        switch (status) {
        case lp::lp_status::INFEASIBLE:
            return l_false;
        case lp::lp_status::FEASIBLE:
        case lp::lp_status::OPTIMAL:
            //                SASSERT(m_solver->all_constraints_hold());
            return l_true;
        case lp::lp_status::TIME_EXHAUSTED:
                
        default:
            TRACE("arith", tout << "status treated as inconclusive: " << status << "\n";);
            // TENTATIVE_UNBOUNDED, UNBOUNDED, TENTATIVE_DUAL_UNBOUNDED, DUAL_UNBOUNDED, 
            // FLOATING_POINT_ERROR, TIME_EXAUSTED, ITERATIONS_EXHAUSTED, EMPTY, UNSTABLE
            return l_undef;
        }
    }
 
    vector<std::pair<rational, lp::constraint_index>> m_explanation;
    literal_vector      m_core;
    svector<enode_pair> m_eqs;
    vector<parameter>   m_params;

    // lp::constraint_index const null_constraint_index = UINT_MAX; // not sure what a correct fix is

    void set_evidence(lp::constraint_index idx) {
        if (idx == UINT_MAX) {
            return;
        }
        switch (m_constraint_sources[idx]) {
        case inequality_source: {
            literal lit = m_inequalities[idx];
            SASSERT(lit != null_literal);
            m_core.push_back(lit);
            break;
        }
        case equality_source: {
            SASSERT(m_equalities[idx].first  != nullptr);
            SASSERT(m_equalities[idx].second != nullptr);
            m_eqs.push_back(m_equalities[idx]);          
            break;
        }
        case definition_source: {
            // skip definitions (these are treated as hard constraints)
            break;
        }
        default:
            UNREACHABLE();
            break;
        }
    }

    void set_conflict() {
        m_explanation.clear();
        m_solver->get_infeasibility_explanation(m_explanation);
        set_conflict1();
    }

    void set_conflict1() {
        m_eqs.reset();
        m_core.reset();
        m_params.reset();
        // m_solver->shrink_explanation_to_minimum(m_explanation); // todo, enable when perf is fixed
        /*
          static unsigned cn = 0;
          static unsigned num_l = 0;
          num_l+=m_explanation.size();
          std::cout << num_l / (++cn) << "\n";
        */
        ++m_num_conflicts;
        ++m_stats.m_conflicts;
        TRACE("arith", tout << "scope: " << ctx().get_scope_level() << "\n"; display_evidence(tout, m_explanation); );
        TRACE("arith", display(tout););
        for (auto const& ev : m_explanation) {
            if (!ev.first.is_zero()) { 
                set_evidence(ev.second);
            }
        }
        //        SASSERT(validate_conflict());
        dump_conflict();
        ctx().set_conflict(
            ctx().mk_justification(
                ext_theory_conflict_justification(
                    get_id(), ctx().get_region(), 
                    m_core.size(), m_core.c_ptr(), 
                    m_eqs.size(), m_eqs.c_ptr(), m_params.size(), m_params.c_ptr())));
    }

    justification * why_is_diseq(theory_var v1, theory_var v2) {
        return nullptr;
    }

    void reset_eh() {
        m_use_nra_model = false;
        m_arith_eq_adapter.reset_eh();
        m_solver = nullptr;
        m_internalize_head = 0;
        m_not_handled = nullptr;
        del_bounds(0);
        m_unassigned_bounds.reset();
        m_asserted_qhead  = 0;
        m_assume_eq_head = 0;
        m_scopes.reset();
        m_stats.reset();
        m_to_check.reset();
        reset_variable_values();
    }

    void init_model(model_generator & mg) {
        init_variable_values();
        m_factory = alloc(arith_factory, m);
        mg.register_factory(m_factory);
        TRACE("arith", display(tout););
    }

    nlsat::anum const& nl_value(theory_var v, scoped_anum& r) {
        SASSERT(m_nra);
        SASSERT(m_use_nra_model);
        lp::var_index vi = m_theory_var2var_index[v];
        if (m_solver->is_term(vi)) {

            m_todo_terms.push_back(std::make_pair(vi, rational::one()));

            TRACE("arith", tout << "v" << v << " := w" << vi << "\n";
                  m_solver->print_term(m_solver->get_term(vi), tout) << "\n";);

            m_nra->am().set(r, 0);
            while (!m_todo_terms.empty()) {
                rational wcoeff = m_todo_terms.back().second;
                vi = m_todo_terms.back().first;
                m_todo_terms.pop_back();
                lp::lar_term const& term = m_solver->get_term(vi);
                TRACE("arith", m_solver->print_term(term, tout) << "\n";);
                scoped_anum r1(m_nra->am());
                rational c1(0);
                m_nra->am().set(r1, c1.to_mpq());
                m_nra->am().add(r, r1, r);                
                for (auto const & arg : term) {
                    lp::var_index wi = arg.var();
                    c1 = arg.coeff() * wcoeff;
                    if (m_solver->is_term(wi)) {
                        m_todo_terms.push_back(std::make_pair(wi, c1));
                    }
                    else {
                        m_nra->am().set(r1, c1.to_mpq());
                        m_nra->am().mul(m_nra->value(wi), r1, r1);
                        m_nra->am().add(r1, r, r);
                    }
                }
            }
            return r;
        }
        else {
            return m_nra->value(vi);
        }
    }

    model_value_proc * mk_value(enode * n, model_generator & mg) {
        theory_var v = n->get_th_var(get_id());
        expr* o = n->get_owner();
        if (m_use_nra_model) {
            anum const& an = nl_value(v, *m_a1);
            if (a.is_int(o) && !m_nra->am().is_int(an)) {
                return alloc(expr_wrapper_proc, a.mk_numeral(rational::zero(), a.is_int(o)));
            }
            return alloc(expr_wrapper_proc, a.mk_numeral(nl_value(v, *m_a1), a.is_int(o)));
        }
        else {
            rational r = get_value(v);
            TRACE("arith", tout << "v" << v << " := " << r << "\n";);
            SASSERT(!a.is_int(o) || r.is_int());
            if (a.is_int(o) && !r.is_int()) r = floor(r);
            return alloc(expr_wrapper_proc, m_factory->mk_value(r,  m.get_sort(o)));
        }
    }

    bool get_value(enode* n, rational& val) {
        theory_var v = n->get_th_var(get_id());            
        if (!can_get_bound(v)) return false;
        lp::var_index vi = m_theory_var2var_index[v];
        if (m_solver->has_value(vi, val)) {
            TRACE("arith", tout << expr_ref(n->get_owner(), m) << " := " << val << "\n";);
            if (is_int(n) && !val.is_int()) return false;
            return true;
        }
        else {
            return false;
        }
    }    

    bool get_value(enode* n, expr_ref& r) {
        rational val;
        if (get_value(n, val)) {
            r = a.mk_numeral(val, is_int(n));
            return true;
        }
        else {
            return false;
        }
    }    

    bool get_lower(enode* n, rational& val, bool& is_strict) {
        theory_var v = n->get_th_var(get_id());
        if (!can_get_bound(v)) {
            TRACE("arith", tout << "cannot get lower for " << v << "\n";);
            return false;
        }
        lp::var_index vi = m_theory_var2var_index[v];
        lp::constraint_index ci;
        return m_solver->has_lower_bound(vi, ci, val, is_strict);
    }

    bool get_lower(enode* n, expr_ref& r) {
        bool is_strict;
        rational val;
        if (get_lower(n, val, is_strict) && !is_strict) {
            r = a.mk_numeral(val, is_int(n));
            return true;
        }
        return false;
    }

    bool get_upper(enode* n, rational& val, bool& is_strict) {
        theory_var v = n->get_th_var(get_id());
        if (!can_get_bound(v))
            return false;
        lp::var_index vi = m_theory_var2var_index[v];
        lp::constraint_index ci;
        return m_solver->has_upper_bound(vi, ci, val, is_strict);

    }

    bool get_upper(enode* n, expr_ref& r) {
        bool is_strict;
        rational val;
        if (get_upper(n, val, is_strict) && !is_strict) {
            r = a.mk_numeral(val, is_int(n));
            return true;
        }
        return false;
    }

    bool validate_eq_in_model(theory_var v1, theory_var v2, bool is_true) const {
        SASSERT(v1 != null_theory_var);
        SASSERT(v2 != null_theory_var);
        return (get_value(v1) == get_value(v2)) == is_true;
    }

    // Auxiliary verification utilities.

    struct scoped_arith_mode {
        smt_params& p;
        scoped_arith_mode(smt_params& p) : p(p) {
            p.m_arith_mode = AS_OLD_ARITH;
        }
        ~scoped_arith_mode() {
            p.m_arith_mode = AS_NEW_ARITH;
        }
    };

    void dump_conflict() {
        if (dump_lemmas()) {
            unsigned id = ctx().display_lemma_as_smt_problem(m_core.size(), m_core.c_ptr(), m_eqs.size(), m_eqs.c_ptr(), false_literal);
            (void)id;
        }
    }

    bool validate_conflict() {
        if (m_arith_params.m_arith_mode != AS_NEW_ARITH) return true;
        scoped_arith_mode _sa(ctx().get_fparams());
        context nctx(m, ctx().get_fparams(), ctx().get_params());
        add_background(nctx);
        cancel_eh<reslimit> eh(m.limit());
        scoped_timer timer(1000, &eh);
        bool result = l_true != nctx.check();
        CTRACE("arith", !result, ctx().display_lemma_as_smt_problem(tout, m_core.size(), m_core.c_ptr(), m_eqs.size(), m_eqs.c_ptr(), false_literal););
        return result;
    }

    void dump_assign(literal lit) {
        if (dump_lemmas()) {                
            unsigned id = ctx().display_lemma_as_smt_problem(m_core.size(), m_core.c_ptr(), m_eqs.size(), m_eqs.c_ptr(), lit);
            (void)id;
        }
    }

    bool validate_assign(literal lit) {
        if (m_arith_params.m_arith_mode != AS_NEW_ARITH) return true;
        scoped_arith_mode _sa(ctx().get_fparams());
        context nctx(m, ctx().get_fparams(), ctx().get_params());
        m_core.push_back(~lit);
        add_background(nctx);
        m_core.pop_back();
        cancel_eh<reslimit> eh(m.limit());
        scoped_timer timer(1000, &eh);
        bool result = l_true != nctx.check();
        CTRACE("arith", !result, ctx().display_lemma_as_smt_problem(tout, m_core.size(), m_core.c_ptr(), m_eqs.size(), m_eqs.c_ptr(), lit);
               display(tout););   
        return result;
    }

    bool validate_eq(enode* x, enode* y) {
        if (m_arith_params.m_arith_mode == AS_NEW_ARITH) return true;
        context nctx(m, ctx().get_fparams(), ctx().get_params());
        add_background(nctx);
        nctx.assert_expr(m.mk_not(m.mk_eq(x->get_owner(), y->get_owner())));
        cancel_eh<reslimit> eh(m.limit());
        scoped_timer timer(1000, &eh);
        return l_true != nctx.check();
    }

    void add_background(context& nctx) {
        for (literal c : m_core) {
            expr_ref tmp(m);
            ctx().literal2expr(c, tmp);
            nctx.assert_expr(tmp);
        }
        for (auto const& eq : m_eqs) {
            nctx.assert_expr(m.mk_eq(eq.first->get_owner(), eq.second->get_owner()));
        }
    }        

    theory_lra::inf_eps value(theory_var v) {
        lp::impq ival = get_ivalue(v);
        return inf_eps(rational(0), inf_rational(ival.x, ival.y));
    }

    theory_lra::inf_eps maximize(theory_var v, expr_ref& blocker, bool& has_shared) {
        lp::impq term_max;
        lp::lp_status st;
        lp::var_index vi = 0;
        if (!can_get_bound(v)) {
            TRACE("arith", tout << "cannot get bound for v" << v << "\n";);
            st = lp::lp_status::UNBOUNDED;
        }
        else {
            vi = m_theory_var2var_index[v];
            st = m_solver->maximize_term(vi, term_max);
        }
<<<<<<< HEAD
        TRACE("arith", display(tout << st << " v" << v << " vi: " << vi << " " << term_max << "\n"););
=======
>>>>>>> 65f0da98
        switch (st) {
        case lp::lp_status::OPTIMAL: {
            init_variable_values();
            TRACE("arith", display(tout << st << " v" << v << " vi: " << vi << "\n"););
            inf_rational val = get_value(v);
            // inf_rational val(term_max.x, term_max.y);
            blocker = mk_gt(v);
            return inf_eps(rational::zero(), val);
        }
        case lp::lp_status::FEASIBLE: {
            inf_rational val = get_value(v);
            TRACE("arith", display(tout << st << " v" << v << " vi: " << vi << "\n"););
            blocker = mk_gt(v);
            return inf_eps(rational::zero(), val);
        }
        default:
            SASSERT(st == lp::lp_status::UNBOUNDED);
            TRACE("arith", display(tout << st << " v" << v << " vi: " << vi << "\n"););
            has_shared = false;
            blocker = m.mk_false();
            return inf_eps(rational::one(), inf_rational());
        }
    }

    expr_ref mk_gt(theory_var v) {
        lp::impq val = get_ivalue(v);
        expr* obj = get_enode(v)->get_owner();
        rational r = val.x;
        expr_ref e(m);
        if (a.is_int(m.get_sort(obj))) {
            if (r.is_int()) {
                r += rational::one();
            }
            else {
                r = ceil(r);
            }
            e = a.mk_numeral(r, m.get_sort(obj));
            e = a.mk_ge(obj, e);
        }
        else {
            e = a.mk_numeral(r, m.get_sort(obj));
            if (val.y.is_neg()) {
                e = a.mk_ge(obj, e);
            }
            else {
                e = a.mk_gt(obj, e);
            }
        }
        TRACE("opt", tout << "v" << v << " " << val << " " << r << " " << e << "\n";);
        return e;
    }

    theory_var add_objective(app* term) {
        TRACE("opt", tout << expr_ref(term, m) << "\n";);
        return internalize_def(term);
    }

    void term2coeffs(lp::lar_term const& term, u_map<rational>& coeffs, rational const& coeff, rational& offset) {
        for (const auto & ti : term) {
            theory_var w;
            if (m_solver->is_term(ti.var())) {
                //w = m_term_index2theory_var.get(m_solver->adjust_term_index(ti.var()), null_theory_var);
                //if (w == null_theory_var) // if extracting expressions directly from nested term
                lp::lar_term const& term1 = m_solver->get_term(ti.var());
                rational coeff2 = coeff * ti.coeff();
                term2coeffs(term1, coeffs, coeff2, offset);
                continue;
            }
            else {
                w = m_var_index2theory_var[ti.var()];
            }
            rational c0(0);
            coeffs.find(w, c0);
            coeffs.insert(w, c0 + ti.coeff() * coeff);
        }
    }

    app_ref coeffs2app(u_map<rational> const& coeffs, rational const& offset, bool is_int) {
        expr_ref_vector args(m);
         for (auto const& kv : coeffs) {
            theory_var w = kv.m_key;
            expr* o = get_enode(w)->get_owner();
            if (kv.m_value.is_zero()) {
                // continue
            }
            else if (kv.m_value.is_one()) {
                args.push_back(o);
            }
            else {
                args.push_back(a.mk_mul(a.mk_numeral(kv.m_value, is_int), o));                
            }
        }
        if (!offset.is_zero()) {
            args.push_back(a.mk_numeral(offset, is_int));
        }
        switch (args.size()) {
        case 0:
            return app_ref(a.mk_numeral(rational::zero(), is_int), m);
        case 1:
            return app_ref(to_app(args[0].get()), m);
        default:
            return app_ref(a.mk_add(args.size(), args.c_ptr()), m);
        }
    }

    app_ref mk_term(lp::lar_term const& term, bool is_int) {     
        u_map<rational> coeffs;
        rational offset;
        term2coeffs(term, coeffs, rational::one(), offset);
        return coeffs2app(coeffs, offset, is_int);
    }

    rational gcd_reduce(u_map<rational>& coeffs) {
        rational g(0);
        for (auto const& kv : coeffs) {
            g = gcd(g, kv.m_value);
        }
        if (g.is_zero())
            return rational::one();
        if (!g.is_one()) {
            for (auto& kv : coeffs) {
                kv.m_value /= g;
            }             
        }
        return g;
    }

    app_ref mk_obj(theory_var v) {
        lp::var_index vi = m_theory_var2var_index[v];
        bool is_int = a.is_int(get_enode(v)->get_owner());
        if (m_solver->is_term(vi)) {           
            return mk_term(m_solver->get_term(vi), is_int);
        }
        else {
            theory_var w = m_var_index2theory_var[vi];
            return app_ref(get_enode(w)->get_owner(), m);
        }
    }

    expr_ref mk_ge(generic_model_converter& fm, theory_var v, inf_rational const& val) {
        rational r = val.get_rational();
        bool is_strict =  val.get_infinitesimal().is_pos();
        app_ref b(m);
        bool is_int = a.is_int(get_enode(v)->get_owner());
        if (is_strict) {
            b = a.mk_le(mk_obj(v), a.mk_numeral(r, is_int));
        }
        else {
            b = a.mk_ge(mk_obj(v), a.mk_numeral(r, is_int));
        }
        if (!ctx().b_internalized(b)) {
            fm.hide(b->get_decl());
            bool_var bv =  ctx().mk_bool_var(b);
            ctx().set_var_theory(bv, get_id());
            // ctx().set_enode_flag(bv, true);
            lp_api::bound_kind bkind = lp_api::bound_kind::lower_t;
            if (is_strict) bkind = lp_api::bound_kind::upper_t;
            lp_api::bound* a = alloc(lp_api::bound, bv, v, is_int, r, bkind);
            mk_bound_axioms(*a);
            updt_unassigned_bounds(v, +1);
            m_bounds[v].push_back(a);
            m_bounds_trail.push_back(v);
            m_bool_var2bound.insert(bv, a);
            TRACE("arith", tout << mk_pp(b, m) << "\n";);
        }
        if (is_strict) {
            b = m.mk_not(b);
        }
        TRACE("arith", tout << b << "\n";);
        return expr_ref(b, m);
            
    }


    void display(std::ostream & out) const {
        if (m_solver) {
            m_solver->print_constraints(out);
            m_solver->print_terms(out);
            // auto pp = lp ::core_solver_pretty_printer<lp::mpq, lp::impq>(m_solver->m_mpq_lar_core_solver.m_r_solver, out);
            // pp.print();
        }
        unsigned nv = th.get_num_vars();
        for (unsigned v = 0; v < nv; ++v) {
            if (!ctx().is_relevant(get_enode(v))) out << "irr: ";
            out << "v" << v;
            if (can_get_value(v)) out << " = " << get_value(v); 
            if (is_int(v)) out << ", int";
            if (ctx().is_shared(get_enode(v))) out << ", shared";
            out << " := "; th.display_var_flat_def(out, v) << "\n";
        }
    }

    void display_evidence(std::ostream& out, vector<std::pair<rational, lp::constraint_index>> const& evidence) {
        for (auto const& ev : evidence) {
            expr_ref e(m);
            SASSERT(!ev.first.is_zero()); 
            if (ev.first.is_zero()) { 
                continue;
            }
            unsigned idx = ev.second;
            switch (m_constraint_sources.get(idx, null_source)) {
            case inequality_source: {
                literal lit = m_inequalities[idx];
                ctx().literal2expr(lit, e);
                out << e << " " << ctx().get_assignment(lit) << "\n";
                break;
            }
            case equality_source: 
                out << enode_eq_pp(m_equalities[idx], ctx());
                break;
            case definition_source: {
                theory_var v = m_definitions[idx];
                if (v != null_theory_var) 
                    out << "def: v" << v << " := " << mk_pp(th.get_enode(v)->get_owner(), m) << "\n";
                break;
            }
            case null_source:                    
            default:
                UNREACHABLE();
                break; 
            }
        }
        for (auto const& ev : evidence) {
            m_solver->print_constraint(ev.second, out << ev.first << ": "); 
        }
    }

    void collect_statistics(::statistics & st) const {
        m_arith_eq_adapter.collect_statistics(st);
        st.update("arith-lower", m_stats.m_assert_lower);
        st.update("arith-upper", m_stats.m_assert_upper);
        st.update("arith-rows", m_stats.m_add_rows);
        st.update("arith-propagations", m_stats.m_bounds_propagations);
        st.update("arith-iterations", m_stats.m_num_iterations);
        st.update("arith-factorizations", m_solver->settings().st().m_num_factorizations);
        st.update("arith-pivots", m_stats.m_need_to_solve_inf);
        st.update("arith-plateau-iterations", m_stats.m_num_iterations_with_no_progress);
        st.update("arith-fixed-eqs", m_stats.m_fixed_eqs);
        st.update("arith-conflicts", m_stats.m_conflicts);
        st.update("arith-bound-propagations-lp", m_stats.m_bound_propagations1);
        st.update("arith-bound-propagations-cheap", m_stats.m_bound_propagations2);
        st.update("arith-diseq", m_stats.m_assert_diseq);
        st.update("arith-make-feasible", m_solver->settings().st().m_make_feasible);
        st.update("arith-max-columns", m_solver->settings().st().m_max_cols);
        st.update("arith-max-rows", m_solver->settings().st().m_max_rows);
        st.update("gcd-calls", m_solver->settings().st().m_gcd_calls);
        st.update("gcd-conflict", m_solver->settings().st().m_gcd_conflicts);
        st.update("cube-calls", m_solver->settings().st().m_cube_calls);
        st.update("cube-success", m_solver->settings().st().m_cube_success);
        st.update("arith-patches", m_solver->settings().st().m_patches);
        st.update("arith-patches-success", m_solver->settings().st().m_patches_success);
        st.update("arith-hnf-calls", m_solver->settings().st().m_hnf_cutter_calls);
        st.update("arith-hnf-cuts", m_solver->settings().st().m_hnf_cuts);
    }        
};
    
theory_lra::theory_lra(ast_manager& m, theory_arith_params& ap):
    theory(m.get_family_id("arith")) {
    m_imp = alloc(imp, *this, m, ap);
}    
theory_lra::~theory_lra() {
    dealloc(m_imp);
}   
theory* theory_lra::mk_fresh(context* new_ctx) {
    return alloc(theory_lra, new_ctx->get_manager(), new_ctx->get_fparams());
}
void theory_lra::init(context * ctx) {
    theory::init(ctx);
    m_imp->init(ctx);
}
bool theory_lra::internalize_atom(app * atom, bool gate_ctx) {
    return m_imp->internalize_atom(atom, gate_ctx);
}
bool theory_lra::internalize_term(app * term) {
    return m_imp->internalize_term(term);
}
void theory_lra::internalize_eq_eh(app * atom, bool_var v) {
    m_imp->internalize_eq_eh(atom, v);
}
void theory_lra::assign_eh(bool_var v, bool is_true) {
    m_imp->assign_eh(v, is_true);
}
void theory_lra::new_eq_eh(theory_var v1, theory_var v2) {
    m_imp->new_eq_eh(v1, v2);
}
bool theory_lra::use_diseqs() const {
    return m_imp->use_diseqs();
}
void theory_lra::new_diseq_eh(theory_var v1, theory_var v2) {
    m_imp->new_diseq_eh(v1, v2);
}
void theory_lra::push_scope_eh() {
    theory::push_scope_eh();
    m_imp->push_scope_eh();
}
void theory_lra::pop_scope_eh(unsigned num_scopes) {
    m_imp->pop_scope_eh(num_scopes);
    theory::pop_scope_eh(num_scopes);
}
void theory_lra::restart_eh() {
    m_imp->restart_eh();
}
void theory_lra::relevant_eh(app* e) {
    m_imp->relevant_eh(e);
}
void theory_lra::init_search_eh() {
    m_imp->init_search_eh();
}
final_check_status theory_lra::final_check_eh() {
    return m_imp->final_check_eh();
}
bool theory_lra::is_shared(theory_var v) const {
    return m_imp->is_shared(v);
}
bool theory_lra::can_propagate() {
    return m_imp->can_propagate();
}
void theory_lra::propagate() {
    m_imp->propagate();
}
justification * theory_lra::why_is_diseq(theory_var v1, theory_var v2) {
    return m_imp->why_is_diseq(v1, v2);
}
void theory_lra::reset_eh() {
    m_imp->reset_eh();
}
void theory_lra::init_model(model_generator & m) {
    m_imp->init_model(m);
}
model_value_proc * theory_lra::mk_value(enode * n, model_generator & mg) {
    return m_imp->mk_value(n, mg);
}
bool theory_lra::get_value(enode* n, rational& r) {
    return m_imp->get_value(n, r);
}
bool theory_lra::get_value(enode* n, expr_ref& r) {
    return m_imp->get_value(n, r);
}
bool theory_lra::get_lower(enode* n, expr_ref& r) {
    return m_imp->get_lower(n, r);
}
bool theory_lra::get_upper(enode* n, expr_ref& r) {
    return m_imp->get_upper(n, r);
}
bool theory_lra::get_lower(enode* n, rational& r, bool& is_strict) {
    return m_imp->get_lower(n, r, is_strict);
}
bool theory_lra::get_upper(enode* n, rational& r, bool& is_strict) {
    return m_imp->get_upper(n, r, is_strict);
}

bool theory_lra::validate_eq_in_model(theory_var v1, theory_var v2, bool is_true) const {
    return m_imp->validate_eq_in_model(v1, v2, is_true);
}
void theory_lra::display(std::ostream & out) const {
    m_imp->display(out);
}
void theory_lra::collect_statistics(::statistics & st) const {
    m_imp->collect_statistics(st);
}
theory_lra::inf_eps theory_lra::value(theory_var v) {
    return m_imp->value(v);
}
theory_lra::inf_eps theory_lra::maximize(theory_var v, expr_ref& blocker, bool& has_shared) {
    return m_imp->maximize(v, blocker, has_shared);
}
theory_var theory_lra::add_objective(app* term) {
    return m_imp->add_objective(term);
}
expr_ref theory_lra::mk_ge(generic_model_converter& fm, theory_var v, inf_rational const& val) {
    return m_imp->mk_ge(fm, v, val);
}



}<|MERGE_RESOLUTION|>--- conflicted
+++ resolved
@@ -3299,10 +3299,6 @@
             vi = m_theory_var2var_index[v];
             st = m_solver->maximize_term(vi, term_max);
         }
-<<<<<<< HEAD
-        TRACE("arith", display(tout << st << " v" << v << " vi: " << vi << " " << term_max << "\n"););
-=======
->>>>>>> 65f0da98
         switch (st) {
         case lp::lp_status::OPTIMAL: {
             init_variable_values();
