/*++
Copyright (c) 2012 Microsoft Corporation

Module Name:

    wrapper.cpp

Abstract:

   wrap various objects in the style expected by duality

Author:

    Ken McMillan (kenmcmil)

Revision History:


--*/

#include "duality_wrapper.h"
#include <iostream>
#include "smt_solver.h"
#include "iz3interp.h"
#include "statistics.h"
#include "expr_abstract.h"
#include "stopwatch.h"

namespace Duality {

  solver::solver(Duality::context& c) : object(c), the_model(c) {
    // TODO: the following is a HACK to enable proofs in the old smt solver
    // When we stop using that solver, this hack can be removed
    m().toggle_proof_mode(PGM_FINE);  
    params_ref p;
    p.set_bool("proof", true); // this is currently useless
    p.set_bool("model", true); 
    p.set_bool("unsat_core", true); 
    scoped_ptr<solver_factory> sf = mk_smt_solver_factory();
    m_solver = (*sf)(m(), p, true, true, true, ::symbol::null);
  }

expr context::constant(const std::string &name, const sort &ty){ 
  symbol s = str_symbol(name.c_str());
  return cook(m().mk_const(m().mk_const_decl(s, ty)));
}

expr context::make(decl_kind op, int n, ::expr **args){
  switch(op) {
  case True:     return mki(m_basic_fid,OP_TRUE,n,args);
  case False:    return mki(m_basic_fid,OP_FALSE,n,args);
  case Equal:    return mki(m_basic_fid,OP_EQ,n,args);
  case Distinct: return mki(m_basic_fid,OP_DISTINCT,n,args);
  case Ite:      return mki(m_basic_fid,OP_ITE,n,args);
  case And:      return mki(m_basic_fid,OP_AND,n,args);
  case Or:       return mki(m_basic_fid,OP_OR,n,args);
  case Iff:      return mki(m_basic_fid,OP_IFF,n,args);
  case Xor:      return mki(m_basic_fid,OP_XOR,n,args);
  case Not:      return mki(m_basic_fid,OP_NOT,n,args);
  case Implies:  return mki(m_basic_fid,OP_IMPLIES,n,args);
  case Oeq:      return mki(m_basic_fid,OP_OEQ,n,args);
  case Interp:   return mki(m_basic_fid,OP_INTERP,n,args);
  case Leq:      return mki(m_arith_fid,OP_LE,n,args);
  case Geq:      return mki(m_arith_fid,OP_GE,n,args);
  case Lt:       return mki(m_arith_fid,OP_LT,n,args);
  case Gt:       return mki(m_arith_fid,OP_GT,n,args);
  case Plus:     return mki(m_arith_fid,OP_ADD,n,args);
  case Sub:      return mki(m_arith_fid,OP_SUB,n,args);
  case Uminus:   return mki(m_arith_fid,OP_UMINUS,n,args);
  case Times:    return mki(m_arith_fid,OP_MUL,n,args);
  case Div:      return mki(m_arith_fid,OP_DIV,n,args);
  case Idiv:     return mki(m_arith_fid,OP_IDIV,n,args);
  case Rem:      return mki(m_arith_fid,OP_REM,n,args);
  case Mod:      return mki(m_arith_fid,OP_MOD,n,args);
  case Power:    return mki(m_arith_fid,OP_POWER,n,args);
  case ToReal:   return mki(m_arith_fid,OP_TO_REAL,n,args);
  case ToInt:    return mki(m_arith_fid,OP_TO_INT,n,args);
  case IsInt:    return mki(m_arith_fid,OP_IS_INT,n,args);
  case Store:    return mki(m_array_fid,OP_STORE,n,args);
  case Select:   return mki(m_array_fid,OP_SELECT,n,args);
  case ConstArray: return mki(m_array_fid,OP_CONST_ARRAY,n,args);
  case ArrayDefault: return mki(m_array_fid,OP_ARRAY_DEFAULT,n,args);
  case ArrayMap: return mki(m_array_fid,OP_ARRAY_MAP,n,args);
  case SetUnion: return mki(m_array_fid,OP_SET_UNION,n,args);
  case SetIntersect: return mki(m_array_fid,OP_SET_INTERSECT,n,args);
  case SetDifference: return mki(m_array_fid,OP_SET_DIFFERENCE,n,args);
  case SetComplement: return mki(m_array_fid,OP_SET_COMPLEMENT,n,args);
  case SetSubSet: return mki(m_array_fid,OP_SET_SUBSET,n,args);
  case AsArray:   return mki(m_array_fid,OP_AS_ARRAY,n,args);
  default:
    assert(0);
    return expr(*this);
  }
}

  expr context::mki(family_id fid, ::decl_kind dk, int n, ::expr **args){
    return cook(m().mk_app(fid, dk, 0, 0, n, (::expr **)args));        
}

expr context::make(decl_kind op, const std::vector<expr> &args){
  static std::vector< ::expr*> a(10);
  if(a.size() < args.size())
    a.resize(args.size());
  for(unsigned i = 0; i < args.size(); i++)
    a[i] = to_expr(args[i].raw());
  return make(op,args.size(), args.size() ? &a[0] : 0);
}

expr context::make(decl_kind op){
  return make(op,0,0);
}

expr context::make(decl_kind op, const expr &arg0){
  ::expr *a = to_expr(arg0.raw());
  return make(op,1,&a);
}

expr context::make(decl_kind op, const expr &arg0, const expr &arg1){
  ::expr *args[2];
  args[0] = to_expr(arg0.raw());
  args[1] = to_expr(arg1.raw());
  return make(op,2,args);
}

expr context::make(decl_kind op, const expr &arg0, const expr &arg1, const expr &arg2){
  ::expr *args[3];
  args[0] = to_expr(arg0.raw());
  args[1] = to_expr(arg1.raw());
  args[2] = to_expr(arg2.raw());
  return make(op,3,args);
}

expr context::make_quant(decl_kind op, const std::vector<expr> &bvs, const expr &body){
  if(bvs.size() == 0) return body;
  std::vector< ::expr *> foo(bvs.size());


  std::vector< ::symbol> names;
  std::vector< ::sort *> types;
  std::vector< ::expr *>  bound_asts;
  unsigned num_bound = bvs.size();

  for (unsigned i = 0; i < num_bound; ++i) {
    app* a = to_app(bvs[i].raw());
    ::symbol s(to_app(a)->get_decl()->get_name());
    names.push_back(s);
    types.push_back(m().get_sort(a));
    bound_asts.push_back(a);
  }
  expr_ref abs_body(m());
  expr_abstract(m(), 0, num_bound, &bound_asts[0], to_expr(body.raw()), abs_body);
  expr_ref result(m());
  result = m().mk_quantifier(
			     op == Forall, 
			     names.size(), &types[0], &names[0], abs_body.get(),            
			     0, 
			     ::symbol(),
			     ::symbol(),
			     0, 0,
			     0, 0
			     );
  return cook(result.get());
}

expr context::make_quant(decl_kind op, const std::vector<sort> &_sorts, const std::vector<symbol> &_names, const expr &body){
  if(_sorts.size() == 0) return body;


  std::vector< ::symbol> names;
  std::vector< ::sort *> types;
  std::vector< ::expr *>  bound_asts;
  unsigned num_bound = _sorts.size();

  for (unsigned i = 0; i < num_bound; ++i) {
    names.push_back(_names[i]);
    types.push_back(to_sort(_sorts[i].raw()));
  }
  expr_ref result(m());
  result = m().mk_quantifier(
			     op == Forall, 
			     names.size(), &types[0], &names[0], to_expr(body.raw()),            
			     0, 
			     ::symbol(),
			     ::symbol(),
			     0, 0,
			     0, 0
			     );
  return cook(result.get());
}


  decl_kind func_decl::get_decl_kind() const {
    return ctx().get_decl_kind(*this);
  }

  decl_kind context::get_decl_kind(const func_decl &t){
    ::func_decl *d = to_func_decl(t.raw());
    if (null_family_id == d->get_family_id())
      return Uninterpreted;
    // return (opr)d->get_decl_kind();
    if (m_basic_fid == d->get_family_id()) {
      switch(d->get_decl_kind()) {
      case OP_TRUE:     return True;
      case OP_FALSE:    return False;
      case OP_EQ:       return Equal;
      case OP_DISTINCT: return Distinct;
      case OP_ITE:      return Ite;
      case OP_AND:      return And;
      case OP_OR:       return Or;
      case OP_IFF:      return Iff;
      case OP_XOR:      return Xor;
      case OP_NOT:      return Not;
      case OP_IMPLIES:  return Implies;
      case OP_OEQ:      return Oeq;
      case OP_INTERP:   return Interp;
      default:
	return OtherBasic;
      }
    }
    if (m_arith_fid == d->get_family_id()) {
      switch(d->get_decl_kind()) {
      case OP_LE: return Leq;
      case OP_GE: return Geq;
      case OP_LT: return Lt;
      case OP_GT: return Gt;
      case OP_ADD: return Plus;
      case OP_SUB: return Sub;
      case OP_UMINUS: return Uminus;
      case OP_MUL: return Times;
      case OP_DIV: return Div;
      case OP_IDIV: return Idiv;
      case OP_REM: return Rem;
      case OP_MOD: return Mod;
      case OP_POWER: return Power;
      case OP_TO_REAL: return ToReal;
      case OP_TO_INT: return ToInt;
      case OP_IS_INT: return IsInt;
      default:
	return OtherArith;
      }
    }
    if (m_array_fid == d->get_family_id()) {
      switch(d->get_decl_kind()) {
      case OP_STORE: return Store;
      case OP_SELECT: return Select;
      case OP_CONST_ARRAY: return ConstArray;
      case OP_ARRAY_DEFAULT: return ArrayDefault;
      case OP_ARRAY_MAP: return ArrayMap;
      case OP_SET_UNION: return SetUnion;
      case OP_SET_INTERSECT: return SetIntersect;
      case OP_SET_DIFFERENCE: return SetDifference;
      case OP_SET_COMPLEMENT: return SetComplement;
      case OP_SET_SUBSET: return SetSubSet;
      case OP_AS_ARRAY: return AsArray;
      default:
	return OtherArray;
      }
    }
    
    return Other;
  }


  sort_kind context::get_sort_kind(const sort &s){
    family_id fid = to_sort(s.raw())->get_family_id();
    ::decl_kind k   = to_sort(s.raw())->get_decl_kind();
    if (m().is_uninterp(to_sort(s.raw()))) {
      return UninterpretedSort;
    }
    else if (fid == m_basic_fid && k == BOOL_SORT) {
      return BoolSort;
    }
    else if (fid == m_arith_fid && k == INT_SORT) {
      return IntSort;
    }
    else if (fid == m_arith_fid && k == REAL_SORT) {
      return RealSort;
    }
    else if (fid == m_array_fid && k == ARRAY_SORT) {
      return ArraySort;
    }
    else {
      return UnknownSort;
    }
  }

  expr func_decl::operator()(unsigned n, expr const * args) const {
    std::vector< ::expr *> _args(n);
    for(unsigned i = 0; i < n; i++)
      _args[i] = to_expr(args[i].raw());
    return ctx().cook(m().mk_app(to_func_decl(raw()),n,&_args[0]));
  }

  int solver::get_num_decisions(){
    ::statistics st;
    m_solver->collect_statistics(st);
    std::ostringstream ss;
    st.display(ss);
    std::string stats = ss.str();
    int pos = stats.find("decisions:");
    pos += 10;
    int end = stats.find('\n',pos);
    std::string val = stats.substr(pos,end-pos);
    return atoi(val.c_str());
  }

  void context::print_expr(std::ostream &s, const ast &e){
    s << mk_pp(e.raw(), m());
  }


  expr expr::simplify(const params &_p) const {
    ::expr * a = to_expr(raw());
    params_ref p = _p.get();
    th_rewriter m_rw(m(), p);
    expr_ref    result(m());
    m_rw(a, result);
    return ctx().cook(result);
  }

  expr expr::simplify() const {
    params p;
    return simplify(p);
  }

  expr clone_quantifier(const expr &q, const expr &b){
    return q.ctx().cook(q.m().update_quantifier(to_quantifier(q.raw()), to_expr(b.raw())));
  }

  func_decl context::fresh_func_decl(char const * prefix, const std::vector<sort> &domain, sort const & range){
    std::vector < ::sort * > _domain(domain.size());
    for(unsigned i = 0; i < domain.size(); i++)
      _domain[i] = to_sort(domain[i].raw());
    ::func_decl* d = m().mk_fresh_func_decl(prefix, 
					     _domain.size(), 
					     &_domain[0],
					     to_sort(range.raw()));
    return func_decl(*this,d);
  }

  func_decl context::fresh_func_decl(char const * prefix, sort const & range){
    ::func_decl* d = m().mk_fresh_func_decl(prefix, 
					    0, 
					    0,
					    to_sort(range.raw()));
    return func_decl(*this,d);
  }



#if 0


  lbool interpolating_solver::interpolate(
					   const std::vector<expr> &assumptions,
					   std::vector<expr> &interpolants,
					   model &model,
					   Z3_literals &labels,
					   bool incremental)
  {
    Z3_model _model = 0;
    Z3_literals _labels = 0;
    Z3_lbool lb;
    std::vector<Z3_ast> _assumptions(assumptions.size());
    std::vector<Z3_ast> _interpolants(assumptions.size()-1);
    for(unsigned i = 0; i < assumptions.size(); i++)
      _assumptions[i] = assumptions[i];
    std::vector<Z3_ast> _theory(theory.size());
    for(unsigned i = 0; i < theory.size(); i++)
      _theory[i] = theory[i];

    lb = Z3_interpolate(
			ctx(),
			_assumptions.size(),
			&_assumptions[0],
			0,
			0,
			&_interpolants[0],
			&_model,
			&_labels,
			incremental,
			_theory.size(),
			&_theory[0]
			);
    
    if(lb == Z3_L_FALSE){
      interpolants.resize(_interpolants.size());
      for (unsigned i = 0; i < _interpolants.size(); ++i) {
	interpolants[i] = expr(ctx(),_interpolants[i]);
      }
    }      
    
    if (_model) {
      model = iz3wrapper::model(ctx(), _model);
    }
    
    if(_labels){
      labels = _labels;
    }
    
    return lb;
  }

#endif
  
  static int linearize_assumptions(int num,
				   TermTree *assumptions,
				   std::vector<expr> &linear_assumptions, 
				   std::vector<int> &parents){
    for(unsigned i = 0; i < assumptions->getChildren().size(); i++)
      num = linearize_assumptions(num, assumptions->getChildren()[i], linear_assumptions, parents);
    linear_assumptions[num] = assumptions->getTerm();
    for(unsigned i = 0; i < assumptions->getChildren().size(); i++)
      parents[assumptions->getChildren()[i]->getNumber()] = num;
    parents[num] = SHRT_MAX; // in case we have no parent
    linear_assumptions[num] = assumptions->getTerm();
    return num + 1;
  }

  static int unlinearize_interpolants(int num,
				      TermTree* assumptions, 
				      const std::vector<expr> &interpolant,
				      TermTree * &tree_interpolant)
  {
    std::vector<TermTree *> chs(assumptions->getChildren().size());
    for(unsigned i = 0; i < assumptions->getChildren().size(); i++)
      num = unlinearize_interpolants(num, assumptions->getChildren()[i], interpolant,chs[i]);
    expr f;
    if(num < (int)interpolant.size()) // last interpolant is missing, presumed false
      f = interpolant[num];
    tree_interpolant = new TermTree(f,chs);
    return num + 1;
  }


  lbool interpolating_solver::interpolate_tree(TermTree *assumptions,
						TermTree *&interpolant,
						model &model,
						literals &labels,
						bool incremental
						)
  
  {
    int size = assumptions->number(0);
    std::vector<expr> linear_assumptions(size);
    std::vector<int> parents(size);
    linearize_assumptions(0,assumptions,linear_assumptions,parents);

    ptr_vector< ::ast> _interpolants(size-1);
    ptr_vector< ::ast>_assumptions(size);
    for(int i = 0; i < size; i++)
      _assumptions[i] = linear_assumptions[i];
    ::vector<int> _parents(parents.size());
    for(unsigned i = 0; i < parents.size(); i++)
      _parents[i] = parents[i];
    ptr_vector< ::ast> _theory(theory.size());
    for(unsigned i = 0; i < theory.size(); i++)
      _theory[i] = theory[i];
    
    push();
    
    if(!incremental){
      for(unsigned i = 0; i < linear_assumptions.size(); i++)
	add(linear_assumptions[i]);
    }
    
    check_result res = check();
    
    if(res == unsat){

      interpolation_options_struct opts;
      if(weak_mode)
	opts.set("weak","1"); 
      
      ::ast *proof = m_solver->get_proof();
      iz3interpolate(m(),proof,_assumptions,_parents,_interpolants,_theory,&opts);
      
      std::vector<expr> linearized_interpolants(_interpolants.size());
      for(unsigned i = 0; i < _interpolants.size(); i++)
	linearized_interpolants[i] = expr(ctx(),_interpolants[i]);

      // since iz3interpolant returns interpolants with one ref count, we decrement here
      for(unsigned i = 0; i < _interpolants.size(); i++)
	m().dec_ref(_interpolants[i]);

      unlinearize_interpolants(0,assumptions,linearized_interpolants,interpolant);
      interpolant->setTerm(ctx().bool_val(false));
    }

    model_ref _m;
    m_solver->get_model(_m);
    model = Duality::model(ctx(),_m.get());
    
#if 0
    if(_labels){
      labels = _labels;
    }
#endif
    
    pop();

    return (res == unsat) ? l_false : ((res == sat) ? l_true : l_undef);

  }


  void interpolating_solver::SetWeakInterpolants(bool weak){
    weak_mode = weak;
  }
  

  void interpolating_solver::SetPrintToFile(const std::string &filename){
    print_filename = filename;
  }

  void interpolating_solver::AssertInterpolationAxiom(const expr & t){
    add(t);
    theory.push_back(t);
  }


  void interpolating_solver::RemoveInterpolationAxiom(const expr & t){
    // theory.remove(t);
  }
  

  const char *interpolating_solver::profile(){
    // return Z3_interpolation_profile(ctx());
    return "";
  }


  void ast::show() const{
    std::cout << mk_pp(raw(), m()) << std::endl;
  }

#if 0
  void model::show() const {
    std::cout << Z3_model_to_string(ctx(), m_model) << std::endl;
  }
  
  Z3_ast ast_to_track = 0;
#endif

  void include_ast_show(ast &a){
    a.show();
  }

<<<<<<< HEAD
  bool expr::is_label (bool &pos,std::vector<symbol> &names) const {
    buffer< ::symbol> _names;
    bool res = m().is_label(to_expr(raw()),pos,_names);
    if(res)
      for(unsigned i = 0; i < _names.size(); i++)
	names.push_back(symbol(ctx(),_names[i]));
    return res;
=======
  double current_time()
  {
    static stopwatch sw;
    static bool started = false;
    if(!started)
      sw.start();
    return sw.get_seconds();
>>>>>>> 389c2018
  }

}



<|MERGE_RESOLUTION|>--- conflicted
+++ resolved
@@ -546,7 +546,6 @@
     a.show();
   }
 
-<<<<<<< HEAD
   bool expr::is_label (bool &pos,std::vector<symbol> &names) const {
     buffer< ::symbol> _names;
     bool res = m().is_label(to_expr(raw()),pos,_names);
@@ -554,7 +553,8 @@
       for(unsigned i = 0; i < _names.size(); i++)
 	names.push_back(symbol(ctx(),_names[i]));
     return res;
-=======
+  }
+
   double current_time()
   {
     static stopwatch sw;
@@ -562,10 +562,9 @@
     if(!started)
       sw.start();
     return sw.get_seconds();
->>>>>>> 389c2018
-  }
-
-}
-
-
-
+  }
+
+}
+
+
+
