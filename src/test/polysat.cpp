--- conflicted
+++ resolved
@@ -2024,10 +2024,6 @@
 
 void tst_polysat() {
     using namespace polysat;
-<<<<<<< HEAD
-    polysat::test_polysat::test_band6(4);
-=======
->>>>>>> 49a7f844
 
 #if 0  // Enable this block to run a single unit test with detailed output.
     collect_test_records = false;
