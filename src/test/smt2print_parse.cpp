
/*++
Copyright (c) 2015 Microsoft Corporation

--*/

// This is to test the print-parse facilities over the API
// for SMT-LIB2.

#include "api/z3.h"
#include <iostream>

void test_print(Z3_context ctx, Z3_ast_vector av) {
    Z3_set_ast_print_mode(ctx, Z3_PRINT_SMTLIB2_COMPLIANT);
<<<<<<< HEAD
    Z3_ast* args = new Z3_ast[Z3_ast_vector_size(ctx, av)];
    for (unsigned i = 0; i < Z3_ast_vector_size(ctx, av); ++i) {
        args[i] = Z3_ast_vector_get(ctx, av, i);
    }
    Z3_ast a = Z3_mk_and(ctx, Z3_ast_vector_size(ctx, av), args);
    Z3_inc_ref(ctx, a);
    delete[] args;
    char const* spec1 = Z3_benchmark_to_smtlib_string(ctx, "test", 0, 0, 0, 0, 0, a);
    Z3_dec_ref(ctx, a);
=======
    char const* spec1 = Z3_benchmark_to_smtlib_string(ctx, "test", nullptr, nullptr, nullptr, 0, nullptr, a);
>>>>>>> fc719a5e
    std::cout << "spec1: benchmark->string\n" << spec1 << "\n";

    std::cout << "attempting to parse spec1...\n";
    Z3_ast_vector b = 
        Z3_parse_smtlib2_string(ctx, 
                                spec1,
                                0,
                                nullptr,
                                nullptr,
                                0,
                                nullptr,
                                nullptr);
    std::cout << "parse successful, converting ast->string\n";
    Z3_ast_vector_inc_ref(ctx, b);
    char const* spec2 = Z3_ast_vector_to_string(ctx, b);
    std::cout << "spec2: string->ast->string\n" << spec2 << "\n";
    Z3_ast_vector_dec_ref(ctx, b);
}

void test_parseprint(char const* spec) {
    Z3_context ctx = Z3_mk_context(nullptr);
    std::cout << "spec:\n" << spec << "\n";

    Z3_ast_vector a = 
        Z3_parse_smtlib2_string(ctx, 
                                spec,
                                0,
                                nullptr,
                                nullptr,
                                0,
                                nullptr,
                                nullptr);
    
    std::cout << "done parsing\n";
    Z3_ast_vector_inc_ref(ctx, a);
    test_print(ctx, a);

    std::cout << "done printing\n";

    Z3_ast_vector_dec_ref(ctx, a);
    Z3_del_context(ctx);
}

void tst_smt2print_parse() {

    // test basic datatypes  
    char const* spec1 = 
        "(declare-datatypes (T) ((list (nil) (cons (car T) (cdr list)))))\n"
        "(declare-const x Int)\n"
        "(declare-const l (list Int))\n"
        "(declare-fun f ((list Int)) Bool)\n"
        "(assert (f (cons x l)))\n";

    test_parseprint(spec1);

    // test basic arrays
    char const* spec2 = 
        "(declare-const x Int)\n"
        "(declare-const a (Array Int Int))\n"
        "(declare-const b (Array (Array Int Int) Bool))\n"
        "(assert (select b a))\n"
        "(assert (= b ((as const (Array (Array Int Int) Bool)) true)))\n"
        "(assert (= b (store b a true)))\n"
        "(declare-const b1 (Array Bool Bool))\n"
        "(declare-const b2 (Array Bool Bool))\n"
        "(assert (= ((as const (Array Bool Bool)) false) ((_ map and) b1 b2)))\n";

    // TBD: const, map, store

    test_parseprint(spec2);

    // Test mutually recursive datatypes
    char const* spec3 = 
        "(declare-datatypes () ((list (nil) (cons (car tree) (cdr list))) (tree (leaf) (node (n list)))))\n"
        "(declare-const x tree)\n"
        "(declare-const l list)\n"
        "(declare-fun f (list) Bool)\n"
        "(assert (f (cons x l)))\n";

    test_parseprint(spec3);

    // Test arithmetic
    char const* spec4 = 
        "(declare-const x Real)\n"
        "(declare-const y Int)\n"
        "(assert (= x 0.0))\n"
        "(assert (= y 6))\n"
        "(assert (> (/ x 1.4) (to_real y)))";

    test_parseprint(spec4);

    // Test bit-vectors
    char const* spec5 = 
        "(declare-const x (_ BitVec 4))\n"
        "(declare-const y (_ BitVec 4))\n"
        "(assert (bvule x (bvmul y (concat ((_ extract 2 0) x) ((_ extract 3 3) #xf0)))))";

    test_parseprint(spec5);

    // Test strings
    char const* spec6 =
        "(assert (= \"abc\" \"abc\"))";

    test_parseprint(spec6);

    // Test ?     

}<|MERGE_RESOLUTION|>--- conflicted
+++ resolved
@@ -12,7 +12,6 @@
 
 void test_print(Z3_context ctx, Z3_ast_vector av) {
     Z3_set_ast_print_mode(ctx, Z3_PRINT_SMTLIB2_COMPLIANT);
-<<<<<<< HEAD
     Z3_ast* args = new Z3_ast[Z3_ast_vector_size(ctx, av)];
     for (unsigned i = 0; i < Z3_ast_vector_size(ctx, av); ++i) {
         args[i] = Z3_ast_vector_get(ctx, av, i);
@@ -22,9 +21,6 @@
     delete[] args;
     char const* spec1 = Z3_benchmark_to_smtlib_string(ctx, "test", 0, 0, 0, 0, 0, a);
     Z3_dec_ref(ctx, a);
-=======
-    char const* spec1 = Z3_benchmark_to_smtlib_string(ctx, "test", nullptr, nullptr, nullptr, 0, nullptr, a);
->>>>>>> fc719a5e
     std::cout << "spec1: benchmark->string\n" << spec1 << "\n";
 
     std::cout << "attempting to parse spec1...\n";
