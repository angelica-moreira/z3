--- conflicted
+++ resolved
@@ -297,11 +297,7 @@
             fail_if_proof_generation("recover-01", g);
             fail_if_unsat_core_generation("recover-01", g);
             m_produce_models      = g->models_enabled();
-<<<<<<< HEAD
             result.reset();
-=======
-            mc = nullptr; pc = nullptr; core = nullptr; result.reset();
->>>>>>> fc719a5e
             tactic_report report("recover-01", *g);
             
             bool saved = false;
@@ -353,10 +349,6 @@
             
             if (!recovered) {
                 result.push_back(g.get());
-<<<<<<< HEAD
-=======
-                mc = nullptr;
->>>>>>> fc719a5e
                 return;
             }
             
@@ -407,16 +399,8 @@
         r.insert("recover_01_max_bits", CPK_UINT, "(default: 10) maximum number of bits to consider in a clause.");
     }
 
-<<<<<<< HEAD
     void operator()(goal_ref const & g, 
-                    goal_ref_buffer & result) {
-=======
-    void operator()(goal_ref const & g,
-                    goal_ref_buffer & result,
-                    model_converter_ref & mc,
-                    proof_converter_ref & pc,
-                    expr_dependency_ref & core) override {
->>>>>>> fc719a5e
+                    goal_ref_buffer & result) override {
         try {
             (*m_imp)(g, result);
         }
