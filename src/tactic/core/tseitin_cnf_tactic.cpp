--- conflicted
+++ resolved
@@ -801,10 +801,6 @@
         void operator()(goal_ref const & g, 
                         goal_ref_buffer & result) {
             SASSERT(g->is_well_sorted());
-<<<<<<< HEAD
-=======
-            mc = nullptr; pc = nullptr; core = nullptr;
->>>>>>> fc719a5e
             tactic_report report("tseitin-cnf", *g);
             fail_if_proof_generation("tseitin-cnf", g);
             m_produce_models      = g->models_enabled();
@@ -843,13 +839,7 @@
                     g->assert_expr(cls);
             }
             if (m_produce_models && !m_fresh_vars.empty()) 
-<<<<<<< HEAD
                 g->add(m_mc.get());
-=======
-                mc = m_mc.get();
-            else
-                mc = nullptr;
->>>>>>> fc719a5e
             g->inc_depth();
             result.push_back(g.get());
             TRACE("tseitin_cnf", g->display(tout););
@@ -887,18 +877,8 @@
         r.insert("ite_extra", CPK_BOOL, "(default: true) add redundant clauses (that improve unit propagation) when encoding if-then-else formulas");
     }
     
-<<<<<<< HEAD
-    virtual void operator()(goal_ref const & in, 
-                            goal_ref_buffer & result) {
+    void operator()(goal_ref const & in, goal_ref_buffer & result) override {
         (*m_imp)(in, result);
-=======
-    void operator()(goal_ref const & in,
-                    goal_ref_buffer & result,
-                    model_converter_ref & mc,
-                    proof_converter_ref & pc,
-                    expr_dependency_ref & core) override {
-        (*m_imp)(in, result, mc, pc, core);
->>>>>>> fc719a5e
         report_tactic_progress(":cnf-aux-vars", m_imp->m_num_aux_vars);
     }
     
