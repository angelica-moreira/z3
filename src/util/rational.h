/*++
Copyright (c) 2006 Microsoft Corporation

Module Name:

    rational.h

Abstract:

    Rational numbers

Author:

    Leonardo de Moura (leonardo) 2006-09-18.

Revision History:

--*/
#pragma once

#include "util/mpq.h"

class rational {
    mpq   m_val;
    static rational                  m_zero;
    static rational                  m_one;
    static rational                  m_minus_one;
    static vector<rational>          m_powers_of_two;
    static synch_mpq_manager *       g_mpq_manager;
    
    static synch_mpq_manager & m() { return *g_mpq_manager; }

public:
    static void initialize();
    static void finalize();
    /*
      ADD_INITIALIZER('rational::initialize();')
      ADD_FINALIZER('rational::finalize();')
    */
    rational() {}
    
    rational(rational const & r) { m().set(m_val, r.m_val); }
    rational(rational&&) = default;

    explicit rational(int n) { m().set(m_val, n); }

    explicit rational(unsigned n) { m().set(m_val, n); }
      
    rational(int n, int d) { m().set(m_val, n, d); }

    rational(mpq const & q) { m().set(m_val, q); }

    rational(mpz const & z) { m().set(m_val, z); }

    explicit rational(double  z) { UNREACHABLE(); }
    
    explicit rational(char const * v) { m().set(m_val, v); }
    
    explicit rational(unsigned const * v, unsigned sz) { m().set(m_val, sz, v); }

    struct i64 {};
    rational(int64_t i, i64) { m().set(m_val, i); }

    struct ui64 {};
    rational(uint64_t i, ui64) { m().set(m_val, i); }
    
    ~rational() { synch_mpq_manager::del(g_mpq_manager, m_val); }
    
    mpq const & to_mpq() const { return m_val; }

    unsigned bitsize() const { return m().bitsize(m_val); }

    unsigned storage_size() const { return m().storage_size(m_val); }
    
    void reset() { m().reset(m_val); }

    bool is_int() const { return m().is_int(m_val); }

    bool is_small() const { return m().is_small(m_val); }

    bool is_big() const { return !is_small(); }
    
    unsigned hash() const { return m().hash(m_val); }

    struct hash_proc {  unsigned operator()(rational const& r) const { return r.hash(); }  };

    struct eq_proc { bool operator()(rational const& r1, rational const& r2) const { return r1 == r2; } };
    
    void swap(rational & n) noexcept { m().swap(m_val, n.m_val); }
    
    std::string to_string() const { return m().to_string(m_val); }

    void display(std::ostream & out) const { return m().display(out, m_val); }
    
    void display_decimal(std::ostream & out, unsigned prec, bool truncate = false) const { return m().display_decimal(out, m_val, prec, truncate); }

    void display_smt2(std::ostream & out) const { return m().display_smt2(out, m_val, false); }

    void display_hex(std::ostream & out, unsigned num_bits) const { SASSERT(is_int()); return m().display_hex(out, m_val.numerator(), num_bits); }

    void display_bin(std::ostream & out, unsigned num_bits) const { SASSERT(is_int()); return m().display_bin(out, m_val.numerator(), num_bits); }

    bool is_uint64() const { return m().is_uint64(m_val); }

    bool is_int64() const { return m().is_int64(m_val); }

    uint64_t get_uint64() const { return m().get_uint64(m_val); }

    int64_t get_int64() const { return m().get_int64(m_val); }
    
    bool is_unsigned() const { return is_uint64() && (get_uint64() < (1ull << 32ull)); }

    unsigned get_unsigned() const {
        SASSERT(is_unsigned());
        return static_cast<unsigned>(get_uint64());
    }

    bool is_int32() const {
        if (is_small() && is_int()) return true; 
        // we don't assume that if it is small, then it is int32.
        if (!is_int64()) return false;
        int64_t v = get_int64();
        return INT_MIN <= v && v <= INT_MAX;
    }

    int get_int32() const {
        SASSERT(is_int32());
        return (int)get_int64();
    }

    double get_double() const { return m().get_double(m_val); }

    rational const & get_rational() const { return *this; }

    rational const & get_infinitesimal() const { return m_zero; }

    rational & operator=(rational&&) = default;

    rational & operator=(rational const & r) {
        m().set(m_val, r.m_val);
        return *this;
    }

    rational & operator=(bool) = delete;
    rational operator*(bool  r1) const = delete;

    rational & operator=(int v) {
        m().set(m_val, v);
        return *this;
    }
    rational & operator=(double v) = delete;

    friend inline rational numerator(rational const & r) { rational result; m().get_numerator(r.m_val, result.m_val); return result; }
    
    friend inline rational denominator(rational const & r) { rational result; m().get_denominator(r.m_val, result.m_val); return result; }

    friend inline rational inv(rational const & r) {
        rational result;
        m().inv(r.m_val, result.m_val);
        return result;
    }
    
    rational & operator+=(rational const & r) { 
        m().add(m_val, r.m_val, m_val);
        return *this; 
    }

    rational & operator+=(int r) {
        (*this) += rational(r);
        return *this;
    }

    rational & operator-=(rational const & r) { 
        m().sub(m_val, r.m_val, m_val);
        return *this; 
    }

    rational& operator-=(int r) {
        (*this) -= rational(r);
        return *this;
    }

    rational & operator*=(rational const & r) {
        m().mul(m_val, r.m_val, m_val);
        return *this; 
    }    

    rational & operator/=(rational const & r) {
        m().div(m_val, r.m_val, m_val);
        return *this; 
    }    
    
    rational & operator%=(rational const & r) {
        m().rem(m_val, r.m_val, m_val);
        return *this; 
    }    

    rational & operator%=(int v) {
        return *this %= rational(v);
    }    

    rational & operator/=(int v) {
        return *this /= rational(v);
    }    

    rational & operator*=(int v) {
        return *this *= rational(v);
    }    

    friend inline rational div(rational const & r1, rational const & r2) {
        rational r;
        rational::m().idiv(r1.m_val, r2.m_val, r.m_val);
        return r;
    }

    friend inline void div(rational const & r1, rational const & r2, rational & r) {
        rational::m().idiv(r1.m_val, r2.m_val, r.m_val);
    }
    
    friend inline rational machine_div(rational const & r1, rational const & r2) {
        rational r;
        rational::m().machine_idiv(r1.m_val, r2.m_val, r.m_val);
        return r;
    }

    friend inline rational machine_div_rem(rational const & r1, rational const & r2, rational & rem) {
        rational r;
        rational::m().machine_idiv_rem(r1.m_val, r2.m_val, r.m_val, rem.m_val);
        return r;
    }

    friend inline rational machine_div2k(rational const & r1, unsigned k) {
        rational r;
        rational::m().machine_idiv2k(r1.m_val, k, r.m_val);
        return r;
    }

    friend inline rational mod(rational const & r1, rational const & r2) {
        rational r;
        rational::m().mod(r1.m_val, r2.m_val, r.m_val);
        return r;
    }
    
    friend inline void mod(rational const & r1, rational const & r2, rational & r) {
        rational::m().mod(r1.m_val, r2.m_val, r.m_val);
    }

    friend inline rational mod2k(rational const & a, unsigned k) {
        if (a.is_nonneg() && a.is_int() && a.bitsize() <= k) 
            return a;
        return mod(a, power_of_two(k));
    }

    friend inline rational operator%(rational const & r1, rational const & r2) {
        rational r;
        rational::m().rem(r1.m_val, r2.m_val, r.m_val);
        return r;
    }

    friend inline rational mod_hat(rational const & a, rational const & b) {
        SASSERT(b.is_pos());
        rational r = mod(a,b);
        SASSERT(r.is_nonneg());
        rational r2 = r;
        r2 *= rational(2);
        if (operator<(b, r2)) {
            r -= b;
        }
        return r;
    }

    rational & operator++() {
        m().add(m_val, m().mk_q(1), m_val);
        return *this;
    }

    const rational operator++(int) { rational tmp(*this); ++(*this); return tmp; }
    
    rational & operator--() {
        m().sub(m_val, m().mk_q(1), m_val);
        return *this;
    }
    
    const rational operator--(int) { rational tmp(*this); --(*this); return tmp; }

    friend inline bool operator==(rational const & r1, rational const & r2) {
        return rational::m().eq(r1.m_val, r2.m_val);
    }

    friend inline bool operator<(rational const & r1, rational const & r2) { 
        return rational::m().lt(r1.m_val, r2.m_val);
    }
    
    void neg() {
        m().neg(m_val);
    }

    bool is_zero() const {
        return m().is_zero(m_val);
    }

    bool is_one() const {
        return m().is_one(m_val);
    }

    bool is_minus_one() const {
        return m().is_minus_one(m_val);
    }

    bool is_neg() const {
        return m().is_neg(m_val);
    }
    
    bool is_pos() const {
        return m().is_pos(m_val);
    }
    
    bool is_nonneg() const {
        return m().is_nonneg(m_val);
    }
    
    bool is_nonpos() const {
        return m().is_nonpos(m_val);
    }

    bool is_even() const {
        return m().is_even(m_val);
    }

    bool is_odd() const { 
        return !is_even(); 
    }
    
    friend inline rational floor(rational const & r) {
        rational f;
        rational::m().floor(r.m_val, f.m_val);
        return f;
    }

    friend inline rational ceil(rational const & r) {
        rational f;
        rational::m().ceil(r.m_val, f.m_val);
        return f;
    }

    rational expt(int n) const {
        rational result;
        m().power(m_val, n, result.m_val);
        return result;
    }

    static rational power_of_two(unsigned k);

    bool is_power_of_two(unsigned & shift) const {
        return m().is_power_of_two(m_val, shift);
    }
    
    bool is_power_of_two() const {
        unsigned shift = 0;
        return m().is_power_of_two(m_val, shift);
    }

    bool mult_inverse(unsigned num_bits, rational & result) const;
    rational pseudo_inverse(unsigned num_bits) const;

    static rational const & zero() {
        return m_zero;
    }

    static rational const & one() {
        return m_one;
    }

    static rational const & minus_one() {
        return m_minus_one;
    }

    void addmul(rational const & c, rational const & k) {
        if (c.is_one())
            operator+=(k);
        else if (c.is_minus_one())
            operator-=(k);
        else if (k.is_one())
            operator+=(c);
        else if (k.is_minus_one())
            operator-=(c);
        else {
            rational tmp(k);
            tmp *= c;
            operator+=(tmp);
        }
    }

    // Perform:  this -= c * k
    void submul(const rational & c, const rational & k) {
        if (c.is_one())
            operator-=(k);
        else if (c.is_minus_one())
            operator+=(k);
        else {
            rational tmp(k);
            tmp *= c;
            operator-=(tmp);
        }
    }

    bool is_int_perfect_square(rational & root) const {
        return m().is_int_perfect_square(m_val, root.m_val);
    }

    bool is_perfect_square(rational & root) const {
        return m().is_perfect_square(m_val, root.m_val);
    }

    bool root(unsigned n, rational & root) const {
        return m().root(m_val, n, root.m_val);
    }

    friend inline std::ostream & operator<<(std::ostream & target, rational const & r) {
        return target << m().to_string(r.m_val);
    }

    friend inline bool divides(rational const& a, rational const& b) {
        return m().divides(a.to_mpq(), b.to_mpq());
    }

    friend inline rational gcd(rational const & r1, rational const & r2);

    //
    // extended Euclid:
    // r1*a + r2*b = gcd
    //
    friend inline rational gcd(rational const & r1, rational const & r2, rational & a, rational & b);

    friend inline rational lcm(rational const & r1, rational const & r2) {
        rational result;
        m().lcm(r1.m_val, r2.m_val, result.m_val);
        return result;
    }

    friend inline rational bitwise_or(rational const & r1, rational const & r2) {
        rational result;
        m().bitwise_or(r1.m_val, r2.m_val, result.m_val);
        return result;
    }

    friend inline rational bitwise_and(rational const & r1, rational const & r2) {
        rational result;
        m().bitwise_and(r1.m_val, r2.m_val, result.m_val);
        return result;
    }

    friend inline rational bitwise_xor(rational const & r1, rational const & r2) {
        rational result;
        m().bitwise_xor(r1.m_val, r2.m_val, result.m_val);
        return result;
    }

    friend inline rational bitwise_not(unsigned sz, rational const & r1) {
        rational result;
        m().bitwise_not(sz, r1.m_val, result.m_val);
        return result;
    }

    friend inline rational abs(rational const & r);

    rational to_rational() const { return *this; }

    static bool is_rational() { return true; }

    unsigned get_num_digits(rational const& base) const {
        SASSERT(is_int());
        SASSERT(!is_neg());
        rational n(*this);
        unsigned num_digits = 1;
        n = div(n, base);
        while (n.is_pos()) {
            ++num_digits;
            n = div(n, base);
        }
        return num_digits;
    }

    unsigned get_num_bits() const {
        return get_num_digits(rational(2));
    }

    unsigned get_num_decimal() const {
        return get_num_digits(rational(10));
    }

    /**
     * \brief Return the biggest k s.t. 2^k <= a.
     * \remark Return 0 if a is not positive.
     */
    unsigned prev_power_of_two() const { return m().prev_power_of_two(m_val); }

    /**
     * \brief Return the smallest k s.t. a <= 2^k.
     * \remark Return 0 if a is not positive.
     */
    unsigned next_power_of_two() const { return m().next_power_of_two(m_val); }

    bool get_bit(unsigned index) const {
        return m().get_bit(m_val, index);
    }

    unsigned trailing_zeros() const {
        if (is_zero())
            return 0;
        unsigned k = 0;
        for (; !get_bit(k); ++k); 
        return k;
    }

    /** Number of trailing zeros in an N-bit representation */
    unsigned parity(unsigned num_bits) const {
        SASSERT(!is_neg());
        SASSERT(*this < rational::power_of_two(num_bits));
        if (is_zero())
            return num_bits;
        return trailing_zeros();
    }

    static bool limit_denominator(rational &num, rational const& limit);
};

inline bool operator!=(rational const & r1, rational const & r2) { 
    return !operator==(r1, r2); 
}

inline bool operator>(rational const & r1, rational const & r2) { 
    return operator<(r2, r1); 
}

inline bool operator<(int r1, rational const & r2) {
    return rational(r1) < r2;
}

inline bool operator<(rational const & r1, int r2) {
    return r1 < rational(r2);
}

inline bool operator<=(rational const & r1, rational const & r2) { 
    return !operator>(r1, r2); 
}

inline bool operator>=(rational const & r1, rational const & r2) { 
    return !operator<(r1, r2); 
}

inline bool operator>(rational const & a, int b) {
    return a > rational(b);
}

inline bool operator>(int a, rational const & b) {
    return rational(a) > b;
}

inline bool operator>=(rational const& a, int b) {
    return a >= rational(b);
}

inline bool operator>=(int a, rational const& b) {
    return rational(a) >= b;
}

inline bool operator<=(rational const& a, int b) {
    return a <= rational(b);
}

inline bool operator<=(int a, rational const& b) {
    return rational(a) <= b;
}

inline bool operator!=(rational const& a, int b) {
    return !(a == rational(b));
}

inline bool operator==(rational const & a, int b) {
    return a == rational(b);
}

inline rational operator+(rational const & r1, rational const & r2) { 
    return rational(r1) += r2; 
}

inline rational operator+(int r1, rational const & r2) {
    return rational(r1) + r2;
}

inline rational operator+(rational const & r1, int r2) {
    return r1 + rational(r2);
}


inline rational operator-(rational const & r1, rational const & r2) { 
    return rational(r1) -= r2; 
}

inline rational operator-(rational const & r1, int r2) {
    return r1 - rational(r2);
}

inline rational operator-(int r1, rational const & r2) {
    return rational(r1) - r2;
}

inline rational operator-(rational const & r) { 
    rational result(r); 
    result.neg(); 
    return result; 
}

inline rational operator*(rational const & r1, rational const & r2) { 
    return rational(r1) *= r2; 
}

inline rational operator*(rational const & r1, bool r2) {
    UNREACHABLE();
    return r1 * rational(r2);
}
inline rational operator*(rational const & r1, int r2) {
    return r1 * rational(r2);
}
inline rational operator*(bool  r1, rational const & r2) {
    UNREACHABLE();
    return rational(r1) * r2;
}

inline rational operator*(int  r1, rational const & r2) {
    return rational(r1) * r2;
}

inline rational operator/(rational const & r1, rational const & r2) { 
    return rational(r1) /= r2; 
}

inline rational operator/(rational const & r1, int r2) {
    return r1 / rational(r2);
}

inline rational operator/(rational const & r1, bool r2) {
    UNREACHABLE();
    return r1 / rational(r2);
}

inline rational operator/(int r1, rational const &    r2) {
    return rational(r1) / r2;
}

inline rational power(rational const & r, unsigned p) {
    return r.expt(p);
}

inline rational abs(rational const & r) {
  rational result(r);
  rational::m().abs(result.m_val);
  return result;
}

inline rational gcd(rational const & r1, rational const & r2) {
  rational result;
  rational::m().gcd(r1.m_val, r2.m_val, result.m_val);
  return result;
}

inline rational gcd(rational const & r1, rational const & r2, rational & a, rational & b) {
  rational result;
  rational::m().gcd(r1.m_val, r2.m_val, a.m_val, b.m_val, result.m_val);
  return result;
}

<<<<<<< HEAD
inline void swap(rational& r1, rational& r2) {
=======
inline void swap(rational& r1, rational& r2) noexcept {
>>>>>>> 2f2bf749
    r1.swap(r2);
}<|MERGE_RESOLUTION|>--- conflicted
+++ resolved
@@ -671,10 +671,6 @@
   return result;
 }
 
-<<<<<<< HEAD
-inline void swap(rational& r1, rational& r2) {
-=======
 inline void swap(rational& r1, rational& r2) noexcept {
->>>>>>> 2f2bf749
     r1.swap(r2);
 }