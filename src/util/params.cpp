/*++
Copyright (c) 2011 Microsoft Corporation

Module Name:

    params.cpp

Abstract:

    Parameters

Author:

    Leonardo (leonardo) 2011-05-09

Notes:

--*/
#include"params.h"
#include"rational.h"
#include"symbol.h"
#include"dictionary.h"

params_ref params_ref::g_empty_params_ref;

std::string norm_param_name(char const * n) {
    if (n == 0)
        return "_";
    if (*n == ':')
        n++;
    std::string r = n;
    unsigned sz = static_cast<unsigned>(r.size());
    if (sz == 0)
        return "_";
    for (unsigned i = 0; i < sz; i++) {
        char curr = r[i];
        if ('A' <= curr && curr <= 'Z')
            r[i] = curr - 'A' + 'a';
        else if (curr == '-' || curr == ':')
            r[i] = '_';
    }
    return r;
}

std::string norm_param_name(symbol const & n) {
    return norm_param_name(n.bare_str());
}

struct param_descrs::imp {
    struct info {
        param_kind   m_kind;
        char const * m_descr;
        char const * m_default;
        char const * m_module;

        info(param_kind k, char const * descr, char const * def, char const* module):
            m_kind(k),
            m_descr(descr),
            m_default(def),
            m_module(module) {
        }

        info():
            m_kind(CPK_INVALID), 
            m_descr(0), 
            m_default(0),
            m_module(0) {
        }
    };

    dictionary<info> m_info;
    svector<symbol> m_names;

    void insert(symbol const & name, param_kind k, char const * descr, char const * def, char const* module) {
        SASSERT(!name.is_numerical());
        info i;
        if (m_info.find(name, i)) {
            SASSERT(i.m_kind == k);
            return;
        }
        m_info.insert(name, info(k, descr, def, module));
        m_names.push_back(name);
    }

    void erase(symbol const & name) {
        m_info.erase(name);
    }

    bool contains(symbol const & name) const {
        return m_info.contains(name);
    }
                                    
    param_kind get_kind(symbol const & name) const {
        info i;
        if (m_info.find(name, i))
            return i.m_kind;
        return CPK_INVALID;
    }

<<<<<<< HEAD
=======
    bool split_name(symbol const& name, symbol & prefix, symbol & suffix) const {
        if (name.is_numerical()) return false;
        char const* str = name.bare_str();
        char const* period = strchr(str,'.');
        if (!period) return false;
        svector<char> prefix_((unsigned)(period-str), str);
        prefix_.push_back(0);
        prefix = symbol(prefix_.c_ptr());
        suffix = symbol(period + 1);
        return true;
    }

    param_kind get_kind_in_module(symbol & name) const {
        param_kind k = get_kind(name);
        symbol prefix, suffix;
        if (k == CPK_INVALID && split_name(name, prefix, suffix)) {   
            k = get_kind(suffix);
            if (k != CPK_INVALID) {
                if (symbol(get_module(suffix)) == prefix) {
                    name = suffix;
                }
                else {
                    k = CPK_INVALID;
                }
            }
        }
        return k;
    }

>>>>>>> 92166eb5
    char const* get_module(symbol const& name) const {
        info i;
        if (m_info.find(name, i)) 
            return i.m_module;
        return 0;
    }

    char const * get_descr(symbol const & name) const {
        info i;
        if (m_info.find(name, i))
            return i.m_descr;
        return 0;
    }

    char const * get_default(symbol const & name) const {
        info i;
        if (m_info.find(name, i))
            return i.m_default;
        return 0;
    }

    unsigned size() const {
        return m_names.size();
    }
    
    symbol get_param_name(unsigned idx) const {
        return m_names[idx];
    }

    struct lt {
        bool operator()(symbol const & s1, symbol const & s2) const { return strcmp(s1.bare_str(), s2.bare_str()) < 0; }
    };

    void display(std::ostream & out, unsigned indent, bool smt2_style, bool include_descr) const {
        svector<symbol> names;
        dictionary<info>::iterator it  = m_info.begin();
        dictionary<info>::iterator end = m_info.end();
        for (; it != end; ++it) {
            names.push_back(it->m_key);
        }
        std::sort(names.begin(), names.end(), lt());
        svector<symbol>::iterator it2  = names.begin();
        svector<symbol>::iterator end2 = names.end();
        for (; it2 != end2; ++it2) {
            for (unsigned i = 0; i < indent; i++) out << " ";
            if (smt2_style)
                out << ':';
            char const * s = it2->bare_str();
            unsigned n = static_cast<unsigned>(strlen(s));
            for (unsigned i = 0; i < n; i++) {
                if (smt2_style && s[i] == '_')
                    out << '-';
                else if (!smt2_style && s[i] == '-')
                    out << '_';
                else if (s[i] >= 'A' && s[i] <= 'Z')
                    out << (s[i] - 'A' + 'a');
                else 
                    out << s[i];
            }
            info d;
            m_info.find(*it2, d);
            SASSERT(d.m_descr);
            out << " (" << d.m_kind << ")";
            if (include_descr)
                out << " " << d.m_descr;
            if (d.m_default != 0)
                out << " (default: " << d.m_default << ")";
            out << "\n";
        }
    }

    void copy(param_descrs & other) {
        dictionary<info>::iterator it  = other.m_imp->m_info.begin();
        dictionary<info>::iterator end = other.m_imp->m_info.end();
        for (; it != end; ++it) {
            insert(it->m_key, it->m_value.m_kind, it->m_value.m_descr, it->m_value.m_default, it->m_value.m_module);
        }
    }

};

param_descrs::param_descrs() {
    m_imp = alloc(imp);
}

param_descrs::~param_descrs() {
    dealloc(m_imp);
}

void param_descrs::copy(param_descrs & other) {
    m_imp->copy(other);
}

void param_descrs::insert(symbol const & name, param_kind k, char const * descr, char const * def, char const* module) {
    m_imp->insert(name, k, descr, def, module);
}

void param_descrs::insert(char const * name, param_kind k, char const * descr, char const * def, char const* module) {
    insert(symbol(name), k, descr, def, module);
}

bool param_descrs::contains(char const * name) const {
    return contains(symbol(name));
}

bool param_descrs::contains(symbol const & name) const {
    return m_imp->contains(name);
}

char const * param_descrs::get_descr(char const * name) const {
    return get_descr(symbol(name));
}

char const * param_descrs::get_descr(symbol const & name) const {
    return m_imp->get_descr(name);
}

char const * param_descrs::get_default(char const * name) const {
    return get_default(symbol(name));
}

char const * param_descrs::get_default(symbol const & name) const {
    return m_imp->get_default(name);
}

void param_descrs::erase(symbol const & name) {
    m_imp->erase(name);
}

void param_descrs::erase(char const * name) {
    erase(symbol(name));
}

param_kind param_descrs::get_kind_in_module(symbol & name) const {
    return m_imp->get_kind_in_module(name);
}

param_kind param_descrs::get_kind(symbol const & name) const {
    return m_imp->get_kind(name);
}

param_kind param_descrs::get_kind(char const * name) const {
    return get_kind(symbol(name));
}

unsigned param_descrs::size() const {
    return m_imp->size();
}

symbol param_descrs::get_param_name(unsigned i) const {
    return m_imp->get_param_name(i);
}

char const* param_descrs::get_module(symbol const& name) const {
    return m_imp->get_module(name);
}

void param_descrs::display(std::ostream & out, unsigned indent, bool smt2_style, bool include_descr) const {
    return m_imp->display(out, indent, smt2_style, include_descr);
}

void insert_max_memory(param_descrs & r) {
    r.insert("max_memory", CPK_UINT, "(default: infty) maximum amount of memory in megabytes.");
}

void insert_max_steps(param_descrs & r) {
    r.insert("max_steps", CPK_UINT, "(default: infty) maximum number of steps.");
}

void insert_produce_models(param_descrs & r) {
    r.insert("produce_models", CPK_BOOL, "(default: false) model generation.");
}

void insert_produce_proofs(param_descrs & r) {
    r.insert("produce_proofs", CPK_BOOL, "(default: false) proof generation.");
}

void insert_timeout(param_descrs & r) {
    r.insert("timeout", CPK_UINT, "(default: infty) timeout in milliseconds.");
}

class params {
    friend class params_ref;
    struct value {
        param_kind m_kind;
        union {
            bool          m_bool_value;
            unsigned      m_uint_value;
            double        m_double_value;
            char const *  m_str_value;
            char const *  m_sym_value;
            rational *    m_rat_value;
        };
    };
    typedef std::pair<symbol, value> entry;
    svector<entry> m_entries;
    unsigned       m_ref_count;
    
    void del_value(entry & e);
    void del_values();

public:
    params():m_ref_count(0) {}
    ~params() {
        reset();
    }

    void inc_ref() { m_ref_count++; }
    void dec_ref() { SASSERT(m_ref_count > 0); m_ref_count--; if (m_ref_count == 0) dealloc(this); }

    bool empty() const { return m_entries.empty(); }
    bool contains(symbol const & k) const;
    bool contains(char const * k) const;

    void reset();
    void reset(symbol const & k);
    void reset(char const * k);

<<<<<<< HEAD
    bool split_name(symbol const& name, symbol & prefix, symbol & suffix) {
        if (name.is_numerical()) return false;
        char const* str = name.bare_str();
        char const* period = strchr(str,'.');
        if (!period) return false;
        svector<char> prefix_((unsigned)(period-str), str);
        prefix_.push_back(0);
        prefix = symbol(prefix_.c_ptr());
        suffix = symbol(period + 1);
        return true;
    }
=======
>>>>>>> 92166eb5

    void validate(param_descrs const & p) {
        svector<params::entry>::iterator it  = m_entries.begin();  
        svector<params::entry>::iterator end = m_entries.end();
        symbol suffix, prefix;
        for (; it != end; ++it) {                                
<<<<<<< HEAD
            param_kind expected = p.get_kind(it->first);
            if (expected == CPK_INVALID && split_name(it->first, prefix, suffix)) {                
                expected = p.get_kind(suffix);
                if (expected != CPK_INVALID) {
                    if (symbol(p.get_module(suffix)) == prefix) {
                        it->first = suffix;                    
                    }
                    else {
                        expected = CPK_INVALID;
                    }
                }
            }
=======
            param_kind expected = p.get_kind_in_module(it->first);
>>>>>>> 92166eb5
            if (expected == CPK_INVALID) {
                std::stringstream strm;
                strm << "unknown parameter '" << it->first.str() << "'\n";    
                strm << "Legal parameters are:\n";
                p.display(strm, 2, false, false);
                throw default_exception(strm.str());
            }
            if (it->second.m_kind != expected && 
                !(it->second.m_kind == CPK_UINT && expected == CPK_NUMERAL)) {
                std::stringstream strm;
                strm << "Parameter " << it->first.str() << " was given argument of type ";
                strm << it->second.m_kind << ", expected " << expected;                
                throw default_exception(strm.str());
            }
        }
    }
    
    // getters
    bool get_bool(symbol const & k, bool _default) const;
    bool get_bool(char const * k, bool _default) const;
    unsigned get_uint(symbol const & k, unsigned _default) const;
    unsigned get_uint(char const * k, unsigned _default) const;
    double get_double(symbol const & k, double _default) const;
    double get_double(char const * k, double _default) const;
    char const * get_str(symbol const & k, char const * _default) const;
    char const * get_str(char const * k, char const * _default) const;
    rational get_rat(symbol const & k, rational const & _default) const;
    rational get_rat(char const * k, rational const & _default) const; 
    symbol get_sym(symbol const & k, symbol const & _default) const;
    symbol get_sym(char const * k, symbol const & _default) const;

    bool get_bool(char const * k, params_ref const & fallback, bool _default) const;
    unsigned get_uint(char const * k, params_ref const & fallback, unsigned _default) const;
    double get_double(char const * k, params_ref const & fallback, double _default) const;
    char const * get_str(char const * k, params_ref const & fallback, char const * _default) const;
    symbol get_sym(char const * k, params_ref const & fallback, symbol const & _default) const;

    // setters
    void set_bool(symbol const & k, bool v);
    void set_bool(char const * k, bool  v);
    void set_uint(symbol const & k, unsigned v);
    void set_uint(char const * k, unsigned v);
    void set_double(symbol const & k, double v);
    void set_double(char const * k, double v);
    void set_str(symbol const & k, char const * v);
    void set_str(char const * k, char const * v);
    void set_rat(symbol const & k, rational const & v);
    void set_rat(char const * k, rational const & v); 
    void set_sym(symbol const & k, symbol const & v);
    void set_sym(char const * k, symbol const & v);

    void display(std::ostream & out) const {
        out << "(params";
        svector<params::entry>::const_iterator it  = m_entries.begin();  
        svector<params::entry>::const_iterator end = m_entries.end();
        for (; it != end; ++it) {
            out << " " << it->first;            
            switch (it->second.m_kind) {
            case CPK_BOOL:
                out << " " << (it->second.m_bool_value?"true":"false");
                break;
            case CPK_UINT:
                out << " " <<it->second.m_uint_value;
                break;
            case CPK_DOUBLE:
                out << " " << it->second.m_double_value;
                break;
            case CPK_NUMERAL:
                out << " " << *(it->second.m_rat_value);
                break;
            case CPK_SYMBOL:
                out << " " << symbol::mk_symbol_from_c_ptr(it->second.m_sym_value);
                break;
            case CPK_STRING:
                out << " " << it->second.m_str_value;
                break;
            default:
                UNREACHABLE();
                break;
            }
        }
        out << ")";
    }

    void display_smt2(std::ostream & out, char const* module, param_descrs& descrs) const {
        svector<params::entry>::const_iterator it  = m_entries.begin();  
        svector<params::entry>::const_iterator end = m_entries.end();
        for (; it != end; ++it) {
            if (!descrs.contains(it->first)) continue;
            out << "(set-option :";
            out << module << ".";        
            out << it->first;
            switch (it->second.m_kind) {
            case CPK_BOOL:
                out << " " << (it->second.m_bool_value?"true":"false");
                break;
            case CPK_UINT:
                out << " " <<it->second.m_uint_value;
                break;
            case CPK_DOUBLE:
                out << " " << it->second.m_double_value;
                break;
            case CPK_NUMERAL:
                out << " " << *(it->second.m_rat_value);
                break;
            case CPK_SYMBOL:
                out << " " << symbol::mk_symbol_from_c_ptr(it->second.m_sym_value);
                break;
            case CPK_STRING:
                out << " " << it->second.m_str_value;
                break;
            default:
                UNREACHABLE();
                break;
            }
            out << ")\n";
        }
    }

    void display(std::ostream & out, symbol const & k) const {
        svector<params::entry>::const_iterator it  = m_entries.begin();  
        svector<params::entry>::const_iterator end = m_entries.end();
        for (; it != end; ++it) {                                
            if (it->first != k)
                continue;
            switch (it->second.m_kind) {
            case CPK_BOOL:
                out << (it->second.m_bool_value?"true":"false");
                return;
            case CPK_UINT:
                out << it->second.m_uint_value;
                return;
            case CPK_DOUBLE:
                out << it->second.m_double_value;
                return;
            case CPK_NUMERAL:
                out << *(it->second.m_rat_value);
                return;
            case CPK_SYMBOL:
                out << symbol::mk_symbol_from_c_ptr(it->second.m_sym_value);
                return;
            case CPK_STRING:
                out << it->second.m_str_value;
                return;
            default:
                out << "internal";
                return;
            }
        }
        out << "default";
    }
};

params_ref::~params_ref() {
    if (m_params)
        m_params->dec_ref();
}

params_ref::params_ref(params_ref const & p):
    m_params(0) {
    operator=(p);
}

void params_ref::display(std::ostream & out) const {
    if (m_params)
        m_params->display(out);
    else 
        out << "(params)";
}

void params_ref::display_smt2(std::ostream& out, char const* module, param_descrs& descrs) const {
    if (m_params)
        m_params->display_smt2(out, module, descrs);

}


void params_ref::display(std::ostream & out, char const * k) const {
    display(out, symbol(k));
}

void params_ref::display(std::ostream & out, symbol const & k) const {
    if (m_params)
        m_params->display(out, k);
    else
        out << "default";
}

void params_ref::validate(param_descrs const & p) {
    if (m_params)
        m_params->validate(p);
}

params_ref & params_ref::operator=(params_ref const & p) {
    if (p.m_params)
        p.m_params->inc_ref();
    if (m_params)
        m_params->dec_ref();
    m_params = p.m_params;
    return *this;
}

void params_ref::copy(params_ref const & src) {
    if (m_params == 0)
        operator=(src);
    else {
        init();
        copy_core(src.m_params);
    }
}

void params_ref::copy_core(params const * src) {
    if (src == 0)
        return;
    svector<params::entry>::const_iterator it  = src->m_entries.begin();  
    svector<params::entry>::const_iterator end = src->m_entries.end();    
    for (; it != end; ++it) {
        switch (it->second.m_kind) {
        case CPK_BOOL:
            m_params->set_bool(it->first, it->second.m_bool_value);
            break;
        case CPK_UINT:
            m_params->set_uint(it->first, it->second.m_uint_value);
            break;
        case CPK_DOUBLE:
            m_params->set_double(it->first, it->second.m_double_value);
            break;
        case CPK_NUMERAL:
            m_params->set_rat(it->first, *(it->second.m_rat_value));
            break;
        case CPK_SYMBOL:
            m_params->set_sym(it->first, symbol::mk_symbol_from_c_ptr(it->second.m_sym_value));
            break;
        case CPK_STRING:
            m_params->set_str(it->first, it->second.m_str_value);
            break;
        default:
            UNREACHABLE();
            break;
        }
    }
}

void params_ref::init() {
    if (!m_params) {
        m_params = alloc(params);
        m_params->inc_ref();
    }
    else if (m_params->m_ref_count > 1) {
        params * old = m_params;
        m_params = alloc(params);
        m_params->inc_ref();
        copy_core(old);
        old->dec_ref();
    }
    
    SASSERT(m_params->m_ref_count == 1);
}

bool params_ref::get_bool(symbol const & k, bool _default) const { return m_params ? m_params->get_bool(k, _default) : _default; }
bool params_ref::get_bool(char const * k, bool _default) const { return m_params ? m_params->get_bool(k, _default) : _default; }
unsigned params_ref::get_uint(symbol const & k, unsigned _default) const { return m_params ? m_params->get_uint(k, _default) : _default; }
unsigned params_ref::get_uint(char const * k, unsigned _default) const { return m_params ? m_params->get_uint(k, _default) : _default; }
double params_ref::get_double(symbol const & k, double _default) const { return m_params ? m_params->get_double(k, _default) : _default; }
double params_ref::get_double(char const * k, double _default) const { return m_params ? m_params->get_double(k, _default) : _default; }
char const * params_ref::get_str(symbol const & k, char const * _default) const { return m_params ? m_params->get_str(k, _default) : _default; }
char const * params_ref::get_str(char const * k, char const * _default) const { return m_params ? m_params->get_str(k, _default) : _default; }

rational params_ref::get_rat(symbol const & k, rational const & _default) const { 
    return m_params ? m_params->get_rat(k, _default) : _default; 
}

rational params_ref::get_rat(char const * k, rational const & _default) const { 
    return m_params ? m_params->get_rat(k, _default) : _default; 
}

symbol params_ref::get_sym(symbol const & k, symbol const & _default) const { 
    return m_params ? m_params->get_sym(k, _default) : _default; 
}

symbol params_ref::get_sym(char const * k, symbol const & _default) const { 
    return m_params ? m_params->get_sym(k, _default) : _default; 
}

bool params_ref::get_bool(char const * k, params_ref const & fallback, bool _default) const {
    return m_params ? m_params->get_bool(k, fallback, _default) : fallback.get_bool(k, _default);
}

unsigned params_ref::get_uint(char const * k, params_ref const & fallback, unsigned _default) const {
    return m_params ? m_params->get_uint(k, fallback, _default) : fallback.get_uint(k, _default);
}

double params_ref::get_double(char const * k, params_ref const & fallback, double _default) const {
    return m_params ? m_params->get_double(k, fallback, _default) : fallback.get_double(k, _default);
}

char const * params_ref::get_str(char const * k, params_ref const & fallback, char const * _default) const {
    return m_params ? m_params->get_str(k, fallback, _default) : fallback.get_str(k, _default);
}

symbol params_ref::get_sym(char const * k, params_ref const & fallback, symbol const & _default) const {
    return m_params ? m_params->get_sym(k, fallback, _default) : fallback.get_sym(k, _default);
}

bool params_ref::empty() const {
    if (!m_params)
        return true;
    return m_params->empty();
}

bool params_ref::contains(symbol const & k) const {
    if (!m_params)
        return false;
    return m_params->contains(k);
}

bool params_ref::contains(char const * k) const {
    if (!m_params)
        return false;
    return m_params->contains(k);
}

void params_ref::reset() {
    if (m_params)
        m_params->reset();
}

void params_ref::reset(symbol const & k) {
    if (m_params)
        m_params->reset(k);
}

void params_ref::reset(char const * k) {
    if (m_params)
        m_params->reset(k);
}

void params_ref::set_bool(symbol const & k, bool v) {
    init();
    m_params->set_bool(k, v);
}

void params_ref::set_bool(char const * k, bool  v) {
    init();
    m_params->set_bool(k, v);
}

void params_ref::set_uint(symbol const & k, unsigned v) {
    init();
    m_params->set_uint(k, v);
}

void params_ref::set_uint(char const * k, unsigned v) {
    init();
    m_params->set_uint(k, v);
}

void params_ref::set_double(symbol const & k, double v) {
    init();
    m_params->set_double(k, v);
}

void params_ref::set_double(char const * k, double v) {
    init();
    m_params->set_double(k, v);
}

void params_ref::set_str(symbol const & k, char const * v) {
    init();
    m_params->set_str(k, v);
}

void params_ref::set_str(char const * k, char const * v) {
    init();
    m_params->set_str(k, v);
}

void params_ref::set_rat(symbol const & k, rational const & v) {
    init();
    m_params->set_rat(k, v);
}

void params_ref::set_rat(char const * k, rational const & v) {
    init();
    m_params->set_rat(k, v);
}

void params_ref::set_sym(symbol const & k, symbol const & v) {
    init();
    m_params->set_sym(k, v);
}

void params_ref::set_sym(char const * k, symbol const & v) {
    init();
    m_params->set_sym(k, v);
}


void params::del_value(entry & e) {
    switch (e.second.m_kind) {
    case CPK_NUMERAL:
        if (e.second.m_kind == CPK_NUMERAL)
            dealloc(e.second.m_rat_value);
        break;
    default:
        return;
    }
}

#define TRAVERSE_ENTRIES(CODE) {                        \
    svector<entry>::iterator it  = m_entries.begin();   \
    svector<entry>::iterator end = m_entries.end();     \
    for (; it != end; ++it) {                           \
        CODE                                            \
    }                                                   \
}

#define TRAVERSE_CONST_ENTRIES(CODE) {                          \
    svector<entry>::const_iterator it  = m_entries.begin();     \
    svector<entry>::const_iterator end = m_entries.end();       \
    for (; it != end; ++it) {                                   \
        CODE                                                    \
    }                                                           \
}

void params::del_values() {
    TRAVERSE_ENTRIES(del_value(*it););
}

#define CONTAINS(k) {                                           \
    if (empty())                                                \
        return false;                                           \
    TRAVERSE_CONST_ENTRIES(if (it->first == k) return true;);   \
    return false;                                               \
}

bool params::contains(symbol const & k) const {
    CONTAINS(k);
}
 
bool params::contains(char const * k) const {
    CONTAINS(k);
}

void params::reset() {
    del_values();
    m_entries.finalize();
    SASSERT(empty());
}

#define RESET(k) {                              \
    if (empty()) return;                        \
    TRAVERSE_ENTRIES(if (it->first == k) {      \
        svector<entry>::iterator it2 = it;      \
        del_value(*it2);                        \
        ++it;                                   \
        for (; it != end; ++it, ++it2) {        \
            *it2 = *it;                         \
        }                                       \
        m_entries.pop_back();                   \
        return;                                 \
    });                                         \
}

void params::reset(symbol const & k) {
    RESET(k);
}

void params::reset(char const * k) {
    RESET(k);
}

#define GET_VALUE(MATCH_CODE, KIND) {                                           \
    if (empty()) return _default;                                                \
    TRAVERSE_CONST_ENTRIES(if (it->first == k && it->second.m_kind == KIND) {   \
        MATCH_CODE                                                              \
    });                                                                         \
    return _default;                                                             \
}
    
#define GET_SIMPLE_VALUE(FIELD_NAME, KIND) GET_VALUE(return it->second.FIELD_NAME;, KIND)

bool params::get_bool(symbol const & k, bool _default) const {
    GET_SIMPLE_VALUE(m_bool_value, CPK_BOOL);
}

bool params::get_bool(char const * k, bool _default) const {
    GET_SIMPLE_VALUE(m_bool_value, CPK_BOOL);
}

unsigned params::get_uint(symbol const & k, unsigned _default) const {
    GET_SIMPLE_VALUE(m_uint_value, CPK_UINT);
}

unsigned params::get_uint(char const * k, unsigned _default) const {
    GET_SIMPLE_VALUE(m_uint_value, CPK_UINT);
}

double params::get_double(symbol const & k, double _default) const {
    GET_SIMPLE_VALUE(m_double_value, CPK_DOUBLE);
}

double params::get_double(char const * k, double _default) const {
    GET_SIMPLE_VALUE(m_double_value, CPK_DOUBLE);
}

char const * params::get_str(symbol const & k, char const * _default) const {
    GET_SIMPLE_VALUE(m_str_value, CPK_STRING);
}

char const * params::get_str(char const * k, char const * _default) const {
    GET_SIMPLE_VALUE(m_str_value, CPK_STRING);
}

rational params::get_rat(symbol const & k, rational const & _default) const {
    if (empty()) return _default;                                               
    TRAVERSE_CONST_ENTRIES(if (it->first == k) {
            if (it->second.m_kind == CPK_NUMERAL) {   
                return *(it->second.m_rat_value);
            }
            if (it->second.m_kind == CPK_UINT) {
                return rational(static_cast<int>(it->second.m_uint_value));
            }
        });
    return _default;                                                            
}

rational params::get_rat(char const * k, rational const & _default) const {
    if (empty()) return _default;                                               
    TRAVERSE_CONST_ENTRIES(if (it->first == k) {
            if (it->second.m_kind == CPK_NUMERAL) {   
                return *(it->second.m_rat_value);
            }
            if (it->second.m_kind == CPK_UINT) {
                return rational(static_cast<int>(it->second.m_uint_value));
            }
        });
    return _default;                                                            
}

symbol params::get_sym(symbol const & k, symbol const & _default) const {
    GET_VALUE(return symbol::mk_symbol_from_c_ptr(it->second.m_sym_value);, CPK_SYMBOL);
}

symbol params::get_sym(char const * k, symbol const & _default) const {
    GET_VALUE(return symbol::mk_symbol_from_c_ptr(it->second.m_sym_value);, CPK_SYMBOL);
}

#define GET_VALUE2(MATCH_CODE, KIND) {                                  \
    if (!empty()) {                                                     \
        TRAVERSE_CONST_ENTRIES(if (it->first == k && it->second.m_kind == KIND) { \
                MATCH_CODE                                              \
        });                                                             \
    }                                                                   \
}

#define GET_SIMPLE_VALUE2(FIELD_NAME, KIND) GET_VALUE2(return it->second.FIELD_NAME;, KIND)

bool params::get_bool(char const * k, params_ref const & fallback, bool _default) const {
    GET_SIMPLE_VALUE2(m_bool_value, CPK_BOOL);
    return fallback.get_bool(k, _default);
}

unsigned params::get_uint(char const * k, params_ref const & fallback, unsigned _default) const {
    GET_SIMPLE_VALUE2(m_uint_value, CPK_UINT);
    return fallback.get_uint(k, _default);
}

double params::get_double(char const * k, params_ref const & fallback, double _default) const {
    GET_SIMPLE_VALUE2(m_double_value, CPK_DOUBLE);
    return fallback.get_double(k, _default);
}

char const * params::get_str(char const * k, params_ref const & fallback, char const * _default) const {
    GET_SIMPLE_VALUE2(m_str_value, CPK_STRING);
    return fallback.get_str(k, _default);
}

symbol params::get_sym(char const * k, params_ref const & fallback, symbol const & _default) const {
    GET_VALUE2(return symbol::mk_symbol_from_c_ptr(it->second.m_sym_value);, CPK_SYMBOL);
    return fallback.get_sym(k, _default);
}

#define SET_VALUE(MATCH_CODE, ADD_CODE) {       \
    TRAVERSE_ENTRIES(if (it->first == k) {      \
        MATCH_CODE                              \
        return;                                 \
    });                                         \
    ADD_CODE                                    \
}

#define SET_SIMPLE_VALUE(FIELD_NAME, KIND) SET_VALUE({  \
    del_value(*it);                                     \
    it->second.m_kind = KIND;                           \
    it->second.FIELD_NAME = v;                          \
},                                                      \
{                                                       \
    entry new_entry;                                    \
    new_entry.first  = symbol(k);                       \
    new_entry.second.m_kind = KIND;                     \
    new_entry.second.FIELD_NAME = v;                    \
    m_entries.push_back(new_entry);                     \
})

// setters
void params::set_bool(symbol const & k, bool v) {
    SET_SIMPLE_VALUE(m_bool_value, CPK_BOOL);
}

void params::set_bool(char const * k, bool  v) {
    SET_SIMPLE_VALUE(m_bool_value, CPK_BOOL);
}
 
void params::set_uint(symbol const & k, unsigned v) {
    SET_SIMPLE_VALUE(m_uint_value, CPK_UINT);
}

void params::set_uint(char const * k, unsigned v) {
    SET_SIMPLE_VALUE(m_uint_value, CPK_UINT);
}

void params::set_double(symbol const & k, double v) {
    SET_SIMPLE_VALUE(m_double_value, CPK_DOUBLE);
}

void params::set_double(char const * k, double v) {
    SET_SIMPLE_VALUE(m_double_value, CPK_DOUBLE);
}

void params::set_str(symbol const & k, char const * v) {
    SET_SIMPLE_VALUE(m_str_value, CPK_STRING);
}

void params::set_str(char const * k, char const * v) {
    SET_SIMPLE_VALUE(m_str_value, CPK_STRING);
}

#define SET_RAT_VALUE() SET_VALUE({                             \
    if (it->second.m_kind != CPK_NUMERAL) {                     \
        del_value(*it);                                         \
        it->second.m_kind = CPK_NUMERAL;                        \
        it->second.m_rat_value = alloc(rational);               \
    }                                                           \
    *(it->second.m_rat_value) = v;                              \
},                                                              \
{                                                               \
    entry new_entry;                                            \
    new_entry.first  = symbol(k);                               \
    new_entry.second.m_kind = CPK_NUMERAL;                      \
    new_entry.second.m_rat_value = alloc(rational);             \
    *(new_entry.second.m_rat_value) = v;                        \
    m_entries.push_back(new_entry);                             \
})

void params::set_rat(symbol const & k, rational const & v) {
    SET_RAT_VALUE();
}

void params::set_rat(char const * k, rational const & v) {
    SET_RAT_VALUE();
}

#define SET_SYM_VALUE() SET_VALUE({                     \
    del_value(*it);                                     \
    it->second.m_kind = CPK_SYMBOL;                     \
    it->second.m_sym_value = v.bare_str();              \
},                                                      \
{                                                       \
    entry new_entry;                                    \
    new_entry.first  = symbol(k);                       \
    new_entry.second.m_kind = CPK_SYMBOL;               \
    new_entry.second.m_sym_value = v.bare_str();        \
    m_entries.push_back(new_entry);                     \
})

void params::set_sym(symbol const & k, symbol const & v) {
    SET_SYM_VALUE();
}

void params::set_sym(char const * k, symbol const & v) {
    SET_SYM_VALUE();
}

#ifdef Z3DEBUG
void pp(params_ref const & p) {
    std::cout << p << std::endl;
}
#endif<|MERGE_RESOLUTION|>--- conflicted
+++ resolved
@@ -97,8 +97,6 @@
         return CPK_INVALID;
     }
 
-<<<<<<< HEAD
-=======
     bool split_name(symbol const& name, symbol & prefix, symbol & suffix) const {
         if (name.is_numerical()) return false;
         char const* str = name.bare_str();
@@ -128,7 +126,6 @@
         return k;
     }
 
->>>>>>> 92166eb5
     char const* get_module(symbol const& name) const {
         info i;
         if (m_info.find(name, i)) 
@@ -347,42 +344,13 @@
     void reset(symbol const & k);
     void reset(char const * k);
 
-<<<<<<< HEAD
-    bool split_name(symbol const& name, symbol & prefix, symbol & suffix) {
-        if (name.is_numerical()) return false;
-        char const* str = name.bare_str();
-        char const* period = strchr(str,'.');
-        if (!period) return false;
-        svector<char> prefix_((unsigned)(period-str), str);
-        prefix_.push_back(0);
-        prefix = symbol(prefix_.c_ptr());
-        suffix = symbol(period + 1);
-        return true;
-    }
-=======
->>>>>>> 92166eb5
 
     void validate(param_descrs const & p) {
         svector<params::entry>::iterator it  = m_entries.begin();  
         svector<params::entry>::iterator end = m_entries.end();
         symbol suffix, prefix;
         for (; it != end; ++it) {                                
-<<<<<<< HEAD
-            param_kind expected = p.get_kind(it->first);
-            if (expected == CPK_INVALID && split_name(it->first, prefix, suffix)) {                
-                expected = p.get_kind(suffix);
-                if (expected != CPK_INVALID) {
-                    if (symbol(p.get_module(suffix)) == prefix) {
-                        it->first = suffix;                    
-                    }
-                    else {
-                        expected = CPK_INVALID;
-                    }
-                }
-            }
-=======
             param_kind expected = p.get_kind_in_module(it->first);
->>>>>>> 92166eb5
             if (expected == CPK_INVALID) {
                 std::stringstream strm;
                 strm << "unknown parameter '" << it->first.str() << "'\n";    
