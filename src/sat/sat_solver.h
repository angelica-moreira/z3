/*++
Copyright (c) 2011 Microsoft Corporation

Module Name:

    sat_solver.h

Abstract:

    SAT solver main class.

Author:

    Leonardo de Moura (leonardo) 2011-05-21.

Revision History:

--*/
#ifndef SAT_SOLVER_H_
#define SAT_SOLVER_H_

#include"sat_types.h"
#include"sat_clause.h"
#include"sat_watched.h"
#include"sat_justification.h"
#include"sat_var_queue.h"
#include"sat_extension.h"
#include"sat_config.h"
#include"sat_cleaner.h"
#include"sat_simplifier.h"
#include"sat_scc.h"
#include"sat_asymm_branch.h"
#include"sat_iff3_finder.h"
#include"sat_probing.h"
#include"sat_mus.h"
#include"sat_drat.h"
#include"sat_parallel.h"
#include"sat_local_search.h"
#include"params.h"
#include"statistics.h"
#include"stopwatch.h"
#include"trace.h"
#include"rlimit.h"

namespace sat {

    /**
       \brief Main statistic counters.
    */
    struct stats {
        unsigned m_mk_var;
        unsigned m_mk_bin_clause;
        unsigned m_mk_ter_clause;
        unsigned m_mk_clause;
        unsigned m_conflict;
        unsigned m_propagate;
        unsigned m_bin_propagate;
        unsigned m_ter_propagate;
        unsigned m_decision;
        unsigned m_restart;
        unsigned m_gc_clause;
        unsigned m_del_clause;
        unsigned m_minimized_lits;
        unsigned m_dyn_sub_res;
        unsigned m_non_learned_generation;
        unsigned m_blocked_corr_sets;
        stats() { reset(); }
        void reset();
        void collect_statistics(statistics & st) const;
    };
    
    class solver {
    public:
        struct abort_solver {};
    protected:
        reslimit&               m_rlimit;
        bool                    m_checkpoint_enabled;
        config                  m_config;
        stats                   m_stats;
        scoped_ptr<extension>   m_ext;
        parallel*               m_par;
        random_gen              m_rand;
        clause_allocator        m_cls_allocator;
        cleaner                 m_cleaner;
        model                   m_model;        
        model_converter         m_mc;
        bool                    m_model_is_current;
        simplifier              m_simplifier;
        scc                     m_scc;
        asymm_branch            m_asymm_branch;
        probing                 m_probing;
        mus                     m_mus;           // MUS for minimal core extraction
        drat                    m_drat;          // DRAT for generating proofs
        bool                    m_inconsistent;
        bool                    m_searching;
        // A conflict is usually a single justification. That is, a justification
        // for false. If m_not_l is not null_literal, then m_conflict is a
        // justification for l, and the conflict is union of m_no_l and m_conflict;
        justification           m_conflict;
        literal                 m_not_l;
        clause_vector           m_clauses;
        clause_vector           m_learned;
        unsigned                m_num_frozen;
        vector<watch_list>      m_watches;
        char_vector             m_assignment;
        svector<justification>  m_justification; 
        svector<char>           m_decision;
        svector<char>           m_mark;
        svector<char>           m_lit_mark;
        svector<char>           m_eliminated;
        svector<char>           m_external;
        svector<unsigned>       m_level; 
        svector<unsigned>       m_activity;
        unsigned                m_activity_inc;
        svector<char>           m_phase; 
        svector<char>           m_prev_phase;
        svector<char>           m_assigned_since_gc;
        bool                    m_phase_cache_on;
        unsigned                m_phase_counter; 
        var_queue               m_case_split_queue;
        unsigned                m_qhead;
        unsigned                m_scope_lvl;
        unsigned                m_search_lvl;
        literal_vector          m_trail;
        clause_wrapper_vector   m_clauses_to_reinit;
        struct scope {
            unsigned m_trail_lim;
            unsigned m_clauses_to_reinit_lim;
            bool     m_inconsistent;
        };
        svector<scope>          m_scopes;
        stopwatch               m_stopwatch;
        params_ref              m_params;
        scoped_ptr<solver>      m_clone; // for debugging purposes
        literal_vector          m_assumptions;      // additional assumptions during check
        literal_set             m_assumption_set;   // set of enabled assumptions
        literal_vector          m_core;             // unsat core

        unsigned                m_par_id;        
        unsigned                m_par_limit_in;
        unsigned                m_par_limit_out;
        unsigned                m_par_num_vars;
        bool                    m_par_syncing_clauses;

        statistics              m_aux_stats;

        void del_clauses(clause * const * begin, clause * const * end);

        friend class integrity_checker;
        friend class cleaner;
        friend class simplifier;
        friend class scc;
        friend class elim_eqs;
        friend class asymm_branch;
        friend class probing;
        friend class iff3_finder;
        friend class mus;
        friend class drat;
        friend class card_extension;
        friend class parallel;
        friend class lookahead;
        friend class local_search;
        friend struct mk_stat;
        friend class ccc;
    public:
        solver(params_ref const & p, reslimit& l);
        ~solver();

        // -----------------------
        //
        // Misc
        //
        // -----------------------
        void updt_params(params_ref const & p);
        static void collect_param_descrs(param_descrs & d);

        void collect_statistics(statistics & st) const;
        void reset_statistics();
        void display_status(std::ostream & out) const;
        
        /**
           \brief Copy (non learned) clauses from src to this solver.
           Create missing variables if needed.
           
           \pre the model converter of src and this must be empty
        */
        void copy(solver const & src);
        
        // -----------------------
        //
        // Variable & Clause creation
        //
        // -----------------------
        bool_var mk_var(bool ext = false, bool dvar = true);
        void mk_clause(literal_vector const& lits) { mk_clause(lits.size(), lits.c_ptr()); }
        void mk_clause(unsigned num_lits, literal * lits);
        void mk_clause(literal l1, literal l2);
        void mk_clause(literal l1, literal l2, literal l3);

    protected:
        void del_clause(clause & c);
        clause * mk_clause_core(unsigned num_lits, literal * lits, bool learned);
        void mk_clause_core(literal_vector const& lits) { mk_clause_core(lits.size(), lits.c_ptr()); }
        void mk_clause_core(unsigned num_lits, literal * lits) { mk_clause_core(num_lits, lits, false); }
        void mk_clause_core(literal l1, literal l2) { literal lits[2] = { l1, l2 }; mk_clause_core(2, lits); }
        void mk_bin_clause(literal l1, literal l2, bool learned);
        bool propagate_bin_clause(literal l1, literal l2);
        clause * mk_ter_clause(literal * lits, bool learned);
        bool attach_ter_clause(clause & c);
        clause * mk_nary_clause(unsigned num_lits, literal * lits, bool learned);
        bool attach_nary_clause(clause & c);
        void attach_clause(clause & c, bool & reinit);
        void attach_clause(clause & c) { bool reinit; attach_clause(c, reinit); }
        class scoped_detach {
            solver& s;
            clause& c;
            bool m_deleted;
        public:
            scoped_detach(solver& s, clause& c): s(s), c(c), m_deleted(false) {
                s.detach_clause(c);
            }            
            ~scoped_detach() {
                if (!m_deleted) s.attach_clause(c);
            }

            void del_clause() {
                if (!m_deleted) {
                    s.del_clause(c);
                    m_deleted = true;
                }
            }
        };
        class scoped_disable_checkpoint {
            solver& s;
        public:
            scoped_disable_checkpoint(solver& s): s(s) {
                s.m_checkpoint_enabled = false;
            }            
            ~scoped_disable_checkpoint() {
                s.m_checkpoint_enabled = true;
            }
        };
        unsigned select_watch_lit(clause const & cls, unsigned starting_at) const;
        unsigned select_learned_watch_lit(clause const & cls) const;
        bool simplify_clause(unsigned & num_lits, literal * lits) const;
        template<bool lvl0>
        bool simplify_clause_core(unsigned & num_lits, literal * lits) const;
        void detach_bin_clause(literal l1, literal l2, bool learned);
        void detach_clause(clause & c);
        void detach_nary_clause(clause & c);
        void detach_ter_clause(clause & c);
        void push_reinit_stack(clause & c);

        // -----------------------
        //
        // Basic
        //
        // -----------------------
    public:
        bool inconsistent() const { return m_inconsistent; }
        unsigned num_vars() const { return m_level.size(); }
        unsigned num_clauses() const;
        unsigned num_restarts() const { return m_restarts; }
        bool is_external(bool_var v) const { return m_external[v] != 0; }
<<<<<<< HEAD
        void set_external(bool_var v);
=======
        void set_external(bool_var v) { m_external[v] = true; }
>>>>>>> 69aa5ca8
        bool was_eliminated(bool_var v) const { return m_eliminated[v] != 0; }
        unsigned scope_lvl() const { return m_scope_lvl; }
        unsigned search_lvl() const { return m_search_lvl; }
        bool  at_search_lvl() const { return m_scope_lvl == m_search_lvl; }
        bool  at_base_lvl() const { return m_scope_lvl == 0; }
        lbool value(literal l) const { return static_cast<lbool>(m_assignment[l.index()]); }
        lbool value(bool_var v) const { return static_cast<lbool>(m_assignment[literal(v, false).index()]); }
        unsigned lvl(bool_var v) const { return m_level[v]; }
        unsigned lvl(literal l) const { return m_level[l.var()]; }
        unsigned init_trail_size() const { return at_base_lvl() ? m_trail.size() : m_scopes[0].m_trail_lim; }
        void assign(literal l, justification j) {
            TRACE("sat_assign", tout << l << " previous value: " << value(l) << "\n";);
            switch (value(l)) {
            case l_false: set_conflict(j, ~l); break;
            case l_undef: assign_core(l, j); break;
            case l_true:  return;
            }
        }
        void assign_core(literal l, justification jst);
        void set_conflict(justification c, literal not_l);
        void set_conflict(justification c) { set_conflict(c, null_literal); }
        lbool status(clause const & c) const;        
        clause_offset get_offset(clause const & c) const { return m_cls_allocator.get_offset(&c); }
        void checkpoint() {
            if (!m_checkpoint_enabled) return;
            if (!m_rlimit.inc()) {
                m_mc.reset();
                m_model_is_current = false;
                throw solver_exception(Z3_CANCELED_MSG);
            }
            ++m_num_checkpoints;
            if (m_num_checkpoints < 10) return;
            m_num_checkpoints = 0;
            if (memory::get_allocation_size() > m_config.m_max_memory) throw solver_exception(Z3_MAX_MEMORY_MSG);
        }
        void set_par(parallel* p, unsigned id);
        bool canceled() { return !m_rlimit.inc(); }
        config const& get_config() { return m_config; }
        extension* get_extension() const { return m_ext.get(); }
        void       set_extension(extension* e);
        typedef std::pair<literal, literal> bin_clause;
    protected:
        watch_list & get_wlist(literal l) { return m_watches[l.index()]; }
        watch_list const & get_wlist(literal l) const { return m_watches[l.index()]; }
        watch_list & get_wlist(unsigned l_idx) { return m_watches[l_idx]; }
        bool is_marked(bool_var v) const { return m_mark[v] != 0; }
        void mark(bool_var v) { SASSERT(!is_marked(v)); m_mark[v] = true; }
        void reset_mark(bool_var v) { SASSERT(is_marked(v)); m_mark[v] = false; }
        bool is_marked_lit(literal l) const { return m_lit_mark[l.index()] != 0; }
        void mark_lit(literal l) { SASSERT(!is_marked_lit(l)); m_lit_mark[l.index()] = true; }
        void unmark_lit(literal l) { SASSERT(is_marked_lit(l)); m_lit_mark[l.index()] = false; }
        bool check_inconsistent();


        // -----------------------
        //
        // Propagation
        //
        // -----------------------
    public:
        // if update == true, then glue of learned clauses is updated.
        bool propagate(bool update);

    protected:
        bool propagate_core(bool update);
        
        // -----------------------
        //
        // Search
        //
        // -----------------------
    public:
        lbool check(unsigned num_lits = 0, literal const* lits = 0);

        model const & get_model() const { return m_model; }
        bool model_is_current() const { return m_model_is_current; }
        literal_vector const& get_core() const { return m_core; }
        model_converter const & get_model_converter() const { return m_mc; }
        void set_model(model const& mdl);

    protected:
        unsigned m_conflicts;
        unsigned m_restarts;
        unsigned m_conflicts_since_restart;
        unsigned m_restart_threshold;
        unsigned m_luby_idx;
        unsigned m_conflicts_since_gc;
        unsigned m_gc_threshold;
        unsigned m_num_checkpoints;
        double   m_min_d_tk;
        unsigned m_next_simplify;
        bool decide();
        bool_var next_var();
        lbool bounded_search();
        lbool final_check();
        lbool propagate_and_backjump_step(bool& done);
        void init_search();
        
        literal_vector m_min_core;
        bool           m_min_core_valid;
        void init_assumptions(unsigned num_lits, literal const* lits);
        void reassert_min_core();
        void update_min_core();
        void resolve_weighted();
        void reset_assumptions();
        void add_assumption(literal lit);
        void pop_assumption();
        void reinit_assumptions();
        bool tracking_assumptions() const;
        bool is_assumption(literal l) const;
        void simplify_problem();
        void mk_model();
        bool check_model(model const & m) const;
        void restart();
        void sort_watch_lits();
        void exchange_par();
        lbool check_par(unsigned num_lits, literal const* lits);
        lbool lookahead_search();
        lbool do_local_search(unsigned num_lits, literal const* lits);
        lbool do_ccc();

        // -----------------------
        //
        // GC
        //
        // -----------------------
    protected:
        void gc();
        void gc_glue();
        void gc_psm();
        void gc_glue_psm();
        void gc_psm_glue();
        void save_psm();
        void gc_half(char const * st_name);
        void gc_dyn_psm();
        bool activate_frozen_clause(clause & c);
        unsigned psm(clause const & c) const;
        bool can_delete(clause const & c) const {
            if (c.on_reinit_stack())
                return false;
            if (c.size() == 3)
                return true; // not needed to justify anything.
            literal l0 = c[0];
            if (value(l0) != l_true)
                return true;
            justification const & jst = m_justification[l0.var()];
            return !jst.is_clause() || m_cls_allocator.get_clause(jst.get_clause_offset()) != &c;
        }
        
        // -----------------------
        //
        // Conflict resolution
        //
        // -----------------------
    protected:
        unsigned       m_conflict_lvl;
        literal_vector m_lemma;
        literal_vector m_ext_antecedents;
        bool resolve_conflict();
        bool resolve_conflict_core();
        void learn_lemma_and_backjump();
        unsigned get_max_lvl(literal consequent, justification js);
        void process_antecedent(literal antecedent, unsigned & num_marks);
        void resolve_conflict_for_unsat_core();
        void process_antecedent_for_unsat_core(literal antecedent);
        void process_consequent_for_unsat_core(literal consequent, justification const& js);
        void fill_ext_antecedents(literal consequent, justification js);
        unsigned skip_literals_above_conflict_level();
        void forget_phase_of_vars(unsigned from_lvl);
        void updt_phase_counters();
        svector<char> m_diff_levels;
        unsigned num_diff_levels(unsigned num, literal const * lits);
        bool     num_diff_levels_below(unsigned num, literal const* lits, unsigned max_glue, unsigned& glue);

        // lemma minimization
        typedef approx_set_tpl<unsigned, u2u, unsigned> level_approx_set;
        bool_var_vector   m_unmark;
        level_approx_set  m_lvl_set;
        bool_var_vector   m_lemma_min_stack;
        bool process_antecedent_for_minimization(literal antecedent);
        bool implied_by_marked(literal lit);
        void reset_unmark(unsigned old_size);
        void updt_lemma_lvl_set();
        void minimize_lemma();
        void reset_lemma_var_marks();
        void dyn_sub_res();

        // -----------------------
        //
        // Backtracking
        //
        // -----------------------
        void push();
        void pop(unsigned num_scopes);
        void pop_reinit(unsigned num_scopes);

        void unassign_vars(unsigned old_sz);
        void reinit_clauses(unsigned old_sz);

        literal_vector m_user_scope_literals;
        literal_vector m_aux_literals;
        svector<bin_clause> m_user_bin_clauses;
        void gc_lit(clause_vector& clauses, literal lit);
        void gc_bin(bool learned, literal nlit);
        void gc_var(bool_var v);

        bool_var max_var(clause_vector& clauses, bool_var v);
        bool_var max_var(bool learned, bool_var v);

    public:
        void user_push();
        void user_pop(unsigned num_scopes);
        void pop_to_base_level();
        reslimit& rlimit() { return m_rlimit; }
        // -----------------------
        //
        // Simplification
        //
        // -----------------------
    public:
        void cleanup();
        void simplify(bool learned = true);
        void asymmetric_branching();
        unsigned scc_bin();

        // -----------------------
        //
        // Auxiliary methods.
        //
        // -----------------------
    public:
        lbool find_mutexes(literal_vector const& lits, vector<literal_vector> & mutexes);

        lbool get_consequences(literal_vector const& assms, bool_var_vector const& vars, vector<literal_vector>& conseq);

        // initialize and retrieve local search.
        // local_search& init_local_search();

    private:

        typedef hashtable<unsigned, u_hash, u_eq> index_set;

        u_map<index_set>       m_antecedents;
        vector<literal_vector> m_binary_clause_graph;

        bool extract_assumptions(literal lit, index_set& s);
        
        bool check_domain(literal lit, literal lit2);

        std::ostream& display_index_set(std::ostream& out, index_set const& s) const;

        lbool get_consequences(literal_vector const& assms, literal_vector const& lits, vector<literal_vector>& conseq);

        lbool get_bounded_consequences(literal_vector const& assms, bool_var_vector const& vars, vector<literal_vector>& conseq);

        void delete_unfixed(literal_set& unfixed_lits, bool_var_set& unfixed_vars);

        void extract_fixed_consequences(unsigned& start, literal_set const& assumptions, bool_var_set& unfixed, vector<literal_vector>& conseq);

        bool extract_fixed_consequences(literal lit, literal_set const& assumptions, bool_var_set& unfixed, vector<literal_vector>& conseq);

        void update_unfixed_literals(literal_set& unfixed_lits, bool_var_set& unfixed_vars);

        void fixup_consequence_core();

        // -----------------------
        //
        // Activity related stuff
        //
        // -----------------------
    public:
        void inc_activity(bool_var v) {
            unsigned & act = m_activity[v];
            act += m_activity_inc;
            m_case_split_queue.activity_increased_eh(v);
            if (act > (1 << 24))
                rescale_activity();
        }

        void decay_activity() {
            m_activity_inc *= 11;
            m_activity_inc /= 10;
        }

    private:
        void rescale_activity();

        // -----------------------
        //
        // Iterators
        //
        // -----------------------
    public:
        clause * const * begin_clauses() const { return m_clauses.begin(); }
        clause * const * end_clauses() const { return m_clauses.end(); }
        clause * const * begin_learned() const { return m_learned.begin(); }
        clause * const * end_learned() const { return m_learned.end(); }
        void collect_bin_clauses(svector<bin_clause> & r, bool learned) const;

        // -----------------------
        //
        // Debugging
        //
        // -----------------------
    public:
        bool check_invariant() const;
        void display(std::ostream & out) const;
        void display_watches(std::ostream & out) const;
        void display_dimacs(std::ostream & out) const;
        void display_wcnf(std::ostream & out, unsigned sz, literal const* lits, unsigned const* weights) const;
        void display_assignment(std::ostream & out) const;
        std::ostream& display_justification(std::ostream & out, justification const& j) const;

    protected:
        void display_binary(std::ostream & out) const;
        void display_units(std::ostream & out) const;        
        bool is_unit(clause const & c) const;
        bool is_empty(clause const & c) const;
        bool check_missed_propagation(clause_vector const & cs) const;
        bool check_missed_propagation() const;
        bool check_marks() const;
    };
    
    struct mk_stat {
        solver const & m_solver;
        mk_stat(solver const & s):m_solver(s) {}
        void display(std::ostream & out) const;
    };

    std::ostream & operator<<(std::ostream & out, mk_stat const & stat);
};

#endif<|MERGE_RESOLUTION|>--- conflicted
+++ resolved
@@ -262,11 +262,7 @@
         unsigned num_clauses() const;
         unsigned num_restarts() const { return m_restarts; }
         bool is_external(bool_var v) const { return m_external[v] != 0; }
-<<<<<<< HEAD
         void set_external(bool_var v);
-=======
-        void set_external(bool_var v) { m_external[v] = true; }
->>>>>>> 69aa5ca8
         bool was_eliminated(bool_var v) const { return m_eliminated[v] != 0; }
         unsigned scope_lvl() const { return m_scope_lvl; }
         unsigned search_lvl() const { return m_search_lvl; }
