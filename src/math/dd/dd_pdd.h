--- conflicted
+++ resolved
@@ -410,15 +410,11 @@
         bool is_one() const { return m.is_one(root); }
         bool is_zero() const { return m.is_zero(root); }
         bool is_linear() const { return m.is_linear(root); }
-<<<<<<< HEAD
         bool is_var() const { return m.is_var(root); }
         /** Polynomial is of the form a * x + b for numerals a, b. */
         bool is_unilinear() const { return !is_val() && lo().is_val() && hi().is_val(); }
-        bool is_unary() const { return !is_val() && lo().is_zero() && hi().is_val(); } 
-=======
         bool is_unary() const { return !is_val() && lo().is_zero() && hi().is_val(); }
         bool is_offset() const { return !is_val() && lo().is_val() && hi().is_one(); }
->>>>>>> ea2a8433
         bool is_binary() const { return m.is_binary(root); }
         bool is_monomial() const { return m.is_monomial(root); }
         bool is_univariate() const { return m.is_univariate(root); }
