/*
  Copyright (c) 2017 Microsoft Corporation
  Author:
  Nikolaj Bjorner (nbjorner)
  Lev Nachmanson   (levnach)
*/
#pragma once
#include <utility>
#include "math/lp/lp_settings.h"
#include "util/uint_set.h"
#include "math/lp/implied_bound.h"
#include "util/vector.h"
namespace lp {
    
template <typename T>
class lp_bound_propagator {
    uint_set m_visited_rows;
    // these maps map a column index to the corresponding index in ibounds
    u_map<unsigned> m_improved_lower_bounds;
    u_map<unsigned> m_improved_upper_bounds;

    T& m_imp;
    std_vector<implied_bound>& m_ibounds;

    map<mpq, unsigned, obj_hash<mpq>, default_eq<mpq>> m_val2fixed_row;
    // works for rows of the form x + y + sum of fixed = 0
    map<mpq, unsigned, obj_hash<mpq>, default_eq<mpq>> m_row2index_pos;
    // works for rows of the form x - y + sum of fixed = 0    
    map<mpq, unsigned, obj_hash<mpq>, default_eq<mpq>> m_row2index_neg;

    const vector<column_type>*                         m_column_types;
    // returns true iff there is only one non-fixed column in the row
    bool only_one_nfixed(unsigned r, unsigned& x) {
        x = UINT_MAX;
        for (const auto& c: lp().get_row(r)) {
            if (column_is_fixed(c.var()))
                continue;
            if (x != UINT_MAX)
                return false;
            x = c.var();
        }
        return x != UINT_MAX;
    }
public:
    const lar_solver& lp() const { return m_imp.lp(); }
    lar_solver& lp() { return m_imp.lp(); }
    bool upper_bound_is_available(unsigned j) const {
        switch (get_column_type(j)) {
        case column_type::fixed:
        case column_type::boxed:
        case column_type::upper_bound:
            return true;
        default:
            return false;
        }
    }
    bool lower_bound_is_available(unsigned j) const {
        switch (get_column_type(j)) {
        case column_type::fixed:
        case column_type::boxed:
        case column_type::lower_bound:
            return true;
        default:
            return false;
        }
    }
private:
    void try_add_equation_with_internal_fixed_tables(unsigned r1) {
        unsigned v1, v2;
        if (!only_one_nfixed(r1, v1))
            return;
        unsigned r2 = UINT_MAX;
        if (!m_val2fixed_row.find(val(v1), r2) || r2 >= lp().row_count()) {
            m_val2fixed_row.insert(val(v1), r1);
            return;
        }
        if (!only_one_nfixed(r2, v2) || val(v1) != val(v2) || is_int(v1) != is_int(v2)) {
            m_val2fixed_row.insert(val(v1), r1);
            return;
        }
        if (v1 == v2)
            return;
#if Z3DEBUG
        lp_assert(val(v1) == val(v2));
        unsigned debv1, debv2;
        lp_assert(only_one_nfixed(r1, debv1) && only_one_nfixed(r2, debv2));
        lp_assert(debv1 == v1 && debv2 == v2);
        lp_assert(ival(v1).y == ival(v2).y);
#endif
        explanation ex;
        explain_fixed_in_row(r1, ex);
        explain_fixed_in_row(r2, ex);
        TRACE("eq", print_row(tout, r1); print_row(tout, r2); tout << v1 << " == " << v2 << " = " << val(v1) << "\n");
        add_eq_on_columns(ex, v1, v2, true);
    }

    static bool is_not_set(unsigned j) { return j == UINT_MAX; }
    static bool is_set(unsigned j) { return j != UINT_MAX; }

    void reset_cheap_eq_eh() {
        m_row2index_pos.reset();           
        m_row2index_neg.reset();
    }

    struct reset_cheap_eq {
        lp_bound_propagator& p;
        reset_cheap_eq(lp_bound_propagator& p) : p(p) {}
        ~reset_cheap_eq() { p.reset_cheap_eq_eh(); }
    };

public:
    lp_bound_propagator(T& imp, std_vector<implied_bound> & ibounds) : m_imp(imp), m_ibounds(ibounds) {}

    const std_vector<implied_bound>& ibounds() const { return m_ibounds; }

    void init() {
        m_improved_upper_bounds.reset();
        m_improved_lower_bounds.reset();
        m_ibounds.clear();
        m_column_types = &lp().get_column_types();
    }
   
    column_type get_column_type(unsigned j) const {
        return (*m_column_types)[j];
    }

    const impq& get_lower_bound(unsigned j) const {
        return lp().get_lower_bound(j);
    }

    const mpq& get_lower_bound_rational(unsigned j) const {
        return lp().get_lower_bound(j).x;
    }

    const impq& get_upper_bound(unsigned j) const {
        return lp().get_upper_bound(j);
    }

    const mpq& get_upper_bound_rational(unsigned j) const {
        return lp().get_upper_bound(j).x;
    }

    // require also the zero infinitesemal part
    bool column_is_fixed(lpvar j) const {
        return (*m_column_types)[j] == column_type::fixed && get_lower_bound(j).y.is_zero();
    }

<<<<<<< HEAD
    void add_bound(mpq const& v, unsigned j, bool is_low, bool strict, std::function<u_dependency* ()> explain_bound) {
=======
    void try_add_bound(mpq const& v, unsigned j, bool is_low, bool coeff_before_j_is_pos, unsigned row_or_term_index, bool strict) {
>>>>>>> 9c63ea31
        j = lp().column_to_reported_index(j);

        lconstraint_kind kind = is_low ? GE : LE;
        if (strict)
            kind = static_cast<lconstraint_kind>(kind / 2);

        if (!m_imp.bound_is_interesting(j, kind, v))
            return;
        if (is_low) {
            unsigned k;
            if (m_improved_lower_bounds.find(j, k)) {
                auto& found_bound = m_ibounds[k];
                if (v > found_bound.m_bound || (v == found_bound.m_bound && !found_bound.m_strict && strict)) {
<<<<<<< HEAD
                    found_bound.m_bound = v;
                    found_bound.m_strict = strict;
                    found_bound.set_explain(explain_bound);
                    TRACE("add_bound", lp().print_implied_bound(found_bound, tout););
                }
            } else {
                m_improved_lower_bounds.insert(j, static_cast<unsigned>(m_ibounds.size()));
                m_ibounds.push_back(implied_bound(v, j, is_low, strict, explain_bound));
                TRACE("add_bound", lp().print_implied_bound(m_ibounds.back(), tout););
=======
                    found_bound = implied_bound(v, j, is_low, coeff_before_j_is_pos, row_or_term_index, strict);
                    TRACE("try_add_bound", lp().print_implied_bound(found_bound, tout););
                }
            } else {
                m_improved_lower_bounds[j] = m_ibounds.size();
                m_ibounds.push_back(implied_bound(v, j, is_low, coeff_before_j_is_pos, row_or_term_index, strict));
                TRACE("try_add_bound", lp().print_implied_bound(m_ibounds.back(), tout););
>>>>>>> 9c63ea31
            }
        } else {  // the upper bound case
            unsigned k;
            if (m_improved_upper_bounds.find(j, k)) {
                auto& found_bound = m_ibounds[k];
                if (v < found_bound.m_bound || (v == found_bound.m_bound && !found_bound.m_strict && strict)) {
<<<<<<< HEAD
                    found_bound.m_bound = v;
                    found_bound.m_strict = strict;
                    found_bound.set_explain(explain_bound);
                    TRACE("add_bound", lp().print_implied_bound(found_bound, tout););
                }
            } else {
                m_improved_upper_bounds.insert(j, static_cast<unsigned>(m_ibounds.size()));
                m_ibounds.push_back(implied_bound(v, j, is_low, strict, explain_bound));
                TRACE("add_bound", lp().print_implied_bound(m_ibounds.back(), tout););
=======
                    found_bound = implied_bound(v, j, is_low, coeff_before_j_is_pos, row_or_term_index, strict);
                    TRACE("try_add_bound", lp().print_implied_bound(found_bound, tout););
                }
            } else {
                m_improved_upper_bounds[j] = m_ibounds.size();
                m_ibounds.push_back(implied_bound(v, j, is_low, coeff_before_j_is_pos, row_or_term_index, strict));
                TRACE("try_add_bound", lp().print_implied_bound(m_ibounds.back(), tout););
>>>>>>> 9c63ea31
            }
        }
    }

    void consume(const mpq& a, constraint_index ci) {
        m_imp.consume(a, ci);
    }

    const mpq& val(unsigned j) const {
        return lp().get_column_value(j).x; // figure out why it is safe to return .x
    }
    
    const impq& ival(unsigned j) const {
        return lp().get_column_value(j); // figure out why it is safe to return .x
    }

    unsigned column(unsigned row, unsigned index) {
        return lp().get_row(row)[index].var();
    }


    bool is_equal(lpvar j, lpvar k) const {
        return m_imp.is_equal(col_to_imp(j), col_to_imp(k));
    }

    void clear_for_eq() {
        m_visited_rows.reset();
    }

    std::ostream& print_expl(std::ostream& out, const explanation& exp) const {
        for (auto p : exp)
            lp().constraints().display(
                out, [this](lpvar j) { return lp().get_variable_name(j); }, p.ci());
        return out;
    }

    bool add_eq_on_columns(const explanation& exp, lpvar j, lpvar k, bool is_fixed) {
        lp_assert(j != k && is_int(j) == is_int(k));
        lp_assert(ival(j) == ival(k));

        unsigned je = lp().column_to_reported_index(j);
        unsigned ke = lp().column_to_reported_index(k);
        TRACE("eq",
              tout << "reporting eq " << j << ", " << k << "\n";
              tout << "reported idx " << je << ", " << ke << "\n";
              print_expl(tout, exp);
              tout << "theory_vars v" << lp().local_to_external(je) << " == v" << lp().local_to_external(ke) << "\n";);

        bool added = m_imp.add_eq(je, ke, exp, is_fixed);
        if (added) {
            if (is_fixed)
                lp().stats().m_fixed_eqs++;
            else
                lp().stats().m_offset_eqs++;
        }
        return added;
    }

    // column to theory_var
    unsigned col_to_imp(unsigned j) const {
        return lp().local_to_external(lp().column_to_reported_index(j));
    }

    // theory_var to column
    unsigned imp_to_col(unsigned j) const {
        return lp().external_to_column_index(j);
    }

    bool is_int(lpvar j) const {
        return lp().column_is_int(j);
    }

    void explain_fixed_in_row(unsigned row, explanation& ex) {
        TRACE("eq", tout << lp().get_row(row) << std::endl);
        for (const auto& c : lp().get_row(row))
            if (lp().is_fixed(c.var()))
                explain_fixed_column(c.var(), ex);
    }

    unsigned explain_fixed_in_row_and_get_base(unsigned row, explanation& ex) {
        unsigned base = UINT_MAX;
        TRACE("eq", tout << lp().get_row(row) << std::endl);
        for (const auto& c : lp().get_row(row)) {
            if (lp().is_fixed(c.var())) {
                explain_fixed_column(c.var(), ex);
            } 
            else if (lp().is_base(c.var())) {
                base = c.var();
            }
        }
        return base;
    }

    void explain_fixed_column(unsigned j, explanation& ex) {
        SASSERT(column_is_fixed(j));
        auto* deps = lp().get_bound_constraint_witnesses_for_column(j);
        for (auto ci : lp().flatten(deps))
            ex.push_back(ci);
    }
#ifdef Z3DEBUG
    bool all_fixed_in_row(unsigned row) const {
        for (const auto& c : lp().get_row(row))
            if (!lp().is_fixed(c.var()))
                return false;
        return true;
    }

    // bounded by 2
    unsigned num_of_non_fixed_in_row(unsigned row_index) const {
        unsigned n_of_nfixed = 0;
        for (const auto& c : lp().get_row(row_index)) {
            if (column_is_fixed(c.var()))
                continue;
            n_of_nfixed++;
            if (n_of_nfixed > 1)
                return n_of_nfixed;
        }
            
        return n_of_nfixed;
    }   
#endif
    // Let nf is the number of non-fixed columns in the row.
    // Then the function returns min(nf, 3).
    // if nf == 0, the row is of the form sum of fixed = 0
    // if nf == 1, the row is of the form x + sum of fixed = 0, where x is not fixed base
    // if nf == 2, the row is of the form x + ay + sum of fixed = 0, x is a non fixed base and y is not fixed 
    // y_sign is set to a, if abs(a)= 1, and 0 otherwise

    unsigned extract_non_fixed(unsigned row_index, unsigned& x, unsigned& y, int& y_sign) const {
        unsigned nf = 0;  // number of non-fixed columns
        y = UINT_MAX;
        const auto& row = lp().get_row(row_index);
        x = lp().get_base_column_in_row(row_index);
        if (!column_is_fixed(x)) {
            nf++;
        } else {
            // we have a fixed base column, exiting
            return 0;
        }

        for (const auto& c : row) {
            unsigned j = c.var();
            if (j == x) continue;
            if (column_is_fixed(j))
                continue;
            if (++nf > 2)
                return nf;
            lp_assert(is_not_set(y));
            y = j;
            if (c.coeff().is_one()) {
                y_sign = 1;
            } else if (c.coeff().is_minus_one()) {
                y_sign = -1;
            } else {
                // y has a coefficient other than 1 or -1
                y_sign = 0;
                return nf; // maybe be too low but we don't care
            }
        }

        return nf;
    }

    void try_add_equation_with_lp_fixed_tables(unsigned row_index, unsigned v_j) {
        lp_assert(lp().get_base_column_in_row(row_index) == v_j);
        lp_assert(num_of_non_fixed_in_row(row_index) == 1 || column_is_fixed(v_j));
        if (column_is_fixed(v_j)) {
            return;
        }
        unsigned j = null_lpvar;
        if (!lp().find_in_fixed_tables(val(v_j), is_int(v_j), j)) {
            try_add_equation_with_internal_fixed_tables(row_index);
            return;
        } 
        TRACE("eq",
              tout << "v_j = ";
              lp().print_column_info(v_j, tout) << std::endl;
              tout << "found j " << j << std::endl; lp().print_column_info(j, tout) << std::endl;
              print_row(tout, row_index) << std::endl;
              );
        explanation ex;  
        explain_fixed_in_row(row_index, ex);
        explain_fixed_column(j, ex);
        add_eq_on_columns(ex, j, v_j, true);
    }

    void cheap_eq_on_nbase(unsigned row_index) {
        reset_cheap_eq _reset(*this);
        TRACE("eq", tout << "row_index = " << row_index << "\n";
                    print_row(tout, row_index) << "\n";);
        if (!check_insert(m_visited_rows, row_index))
            return;
        unsigned x, y;
        int y_sign;
        unsigned nf = extract_non_fixed(row_index, x, y, y_sign);
        if (nf == 0 || nf > 2)
            return;
        if (nf == 1) {
            lp_assert(is_not_set(y));
            try_add_equation_with_lp_fixed_tables(row_index, x);
            return;
        }
        if (y_sign == 0) {
            // the coefficient before y is not 1 or -1
            return;
        }
        lp_assert(y_sign == -1 || y_sign == 1);
        lp_assert(lp().is_base(y) == false);
        auto& table = y_sign == 1 ? m_row2index_pos : m_row2index_neg;
        table.insert(val(x), row_index);        
        TRACE("eq", tout << "y = " << y << "\n";);    

        for (const column_cell& c : lp().get_column(y)) {
            unsigned i = c.var();  // the running index of the row
            if (i == row_index)
                continue;
            if (!check_insert(m_visited_rows, i))
                continue;
            unsigned y_nb;
            nf = extract_non_fixed(i, x, y_nb, y_sign);
            if (nf != 2 || y_sign == 0)
                continue;

            lp_assert(y_nb == y);
            lp_assert(y_sign == 1 || y_sign == -1);
            auto& table = y_sign == 1 ? m_row2index_pos : m_row2index_neg;
            const auto& v = val(x);
            unsigned found_i;;
            
            if (!table.find(v, found_i)) {
                table.insert(v, i);
            } else {
                explanation ex;
                unsigned base_of_found = lp().get_base_column_in_row(found_i);
                if (is_int(x) != is_int(base_of_found) || ival(x).y != ival(base_of_found).y)
                    continue;
                explain_fixed_in_row(found_i, ex);
                explain_fixed_in_row(i, ex);
                TRACE("eq", {
                    print_row(tout, i);
                    print_row(tout, found_i) << "\n";
                    lp().print_column_info(base_of_found, tout);
                    lp().print_column_info(x, tout) << "\n";
                });
                add_eq_on_columns(ex, x, base_of_found, false);
            }
        }
    }

    std::ostream& print_row(std::ostream& out, unsigned row_index) const {
        bool first = true;
        for (const auto& c : lp().A_r().m_rows[row_index]) {
            if (lp().column_is_fixed(c.var()))
                continue;
            if (c.coeff().is_one()) {
                if (!first)
                    out << "+";
            } else if (c.coeff().is_minus_one())
                out << "-";
            out << lp().get_variable_name(c.var()) << " ";
            first = false;
        }
        out << "\n";
        return out;
    }

    template <typename C>
    bool check_insert(C& table, unsigned j) {
        if (table.contains(j))
            return false;
        table.insert(j);
        return true;
    }
};
}  // namespace lp<|MERGE_RESOLUTION|>--- conflicted
+++ resolved
@@ -145,11 +145,8 @@
         return (*m_column_types)[j] == column_type::fixed && get_lower_bound(j).y.is_zero();
     }
 
-<<<<<<< HEAD
+
     void add_bound(mpq const& v, unsigned j, bool is_low, bool strict, std::function<u_dependency* ()> explain_bound) {
-=======
-    void try_add_bound(mpq const& v, unsigned j, bool is_low, bool coeff_before_j_is_pos, unsigned row_or_term_index, bool strict) {
->>>>>>> 9c63ea31
         j = lp().column_to_reported_index(j);
 
         lconstraint_kind kind = is_low ? GE : LE;
@@ -163,7 +160,7 @@
             if (m_improved_lower_bounds.find(j, k)) {
                 auto& found_bound = m_ibounds[k];
                 if (v > found_bound.m_bound || (v == found_bound.m_bound && !found_bound.m_strict && strict)) {
-<<<<<<< HEAD
+
                     found_bound.m_bound = v;
                     found_bound.m_strict = strict;
                     found_bound.set_explain(explain_bound);
@@ -173,22 +170,13 @@
                 m_improved_lower_bounds.insert(j, static_cast<unsigned>(m_ibounds.size()));
                 m_ibounds.push_back(implied_bound(v, j, is_low, strict, explain_bound));
                 TRACE("add_bound", lp().print_implied_bound(m_ibounds.back(), tout););
-=======
-                    found_bound = implied_bound(v, j, is_low, coeff_before_j_is_pos, row_or_term_index, strict);
-                    TRACE("try_add_bound", lp().print_implied_bound(found_bound, tout););
-                }
-            } else {
-                m_improved_lower_bounds[j] = m_ibounds.size();
-                m_ibounds.push_back(implied_bound(v, j, is_low, coeff_before_j_is_pos, row_or_term_index, strict));
-                TRACE("try_add_bound", lp().print_implied_bound(m_ibounds.back(), tout););
->>>>>>> 9c63ea31
             }
         } else {  // the upper bound case
             unsigned k;
             if (m_improved_upper_bounds.find(j, k)) {
                 auto& found_bound = m_ibounds[k];
                 if (v < found_bound.m_bound || (v == found_bound.m_bound && !found_bound.m_strict && strict)) {
-<<<<<<< HEAD
+
                     found_bound.m_bound = v;
                     found_bound.m_strict = strict;
                     found_bound.set_explain(explain_bound);
@@ -198,15 +186,6 @@
                 m_improved_upper_bounds.insert(j, static_cast<unsigned>(m_ibounds.size()));
                 m_ibounds.push_back(implied_bound(v, j, is_low, strict, explain_bound));
                 TRACE("add_bound", lp().print_implied_bound(m_ibounds.back(), tout););
-=======
-                    found_bound = implied_bound(v, j, is_low, coeff_before_j_is_pos, row_or_term_index, strict);
-                    TRACE("try_add_bound", lp().print_implied_bound(found_bound, tout););
-                }
-            } else {
-                m_improved_upper_bounds[j] = m_ibounds.size();
-                m_ibounds.push_back(implied_bound(v, j, is_low, coeff_before_j_is_pos, row_or_term_index, strict));
-                TRACE("try_add_bound", lp().print_implied_bound(m_ibounds.back(), tout););
->>>>>>> 9c63ea31
             }
         }
     }
