/*++
Copyright (c) 2014 Microsoft Corporation

Module Name:

    fixplex.h

Abstract:

    Fixed-precision unsigned integer simplex tableau.

Author:

    Nikolaj Bjorner (nbjorner) 2021-03-19
    Jakob Rath 2021-04-6

--*/

#pragma once

#include <limits>
#include "math/simplex/sparse_matrix.h"
#include "math/interval/mod_interval.h"
#include "util/heap.h"
#include "util/map.h"
#include "util/rational.h"
#include "util/lbool.h"
#include "util/uint_set.h"
#include "util/dependency.h"
#include "util/ref.h"
#include "util/params.h"
#include "util/union_find.h"

inline rational to_rational(uint64_t n) { return rational(n, rational::ui64()); }
inline unsigned trailing_zeros(unsigned short n) { return trailing_zeros((uint32_t)n); }
inline unsigned trailing_zeros(unsigned char n) { return trailing_zeros((uint32_t)n); }
inline unsigned numeral2hash(unsigned char const& n) { return n; }
inline unsigned numeral2hash(unsigned short const& n) { return n; }
inline unsigned numeral2hash(uint32_t const& n) { return n; }
inline unsigned numeral2hash(uint64_t const& n) { return static_cast<unsigned>(n ^ (n >> 32)); }


namespace polysat {

    typedef unsigned var_t;
    
    struct fixplex_base {
        virtual ~fixplex_base() {}
        virtual lbool make_feasible() = 0;
        virtual void add_row(var_t base, unsigned num_vars, var_t const* vars, rational const* coeffs) = 0;
        virtual void del_row(var_t base_var) = 0;
        virtual void push() = 0;
        virtual void pop(unsigned n) = 0;
        virtual std::ostream& display(std::ostream& out) const = 0;
        virtual void collect_statistics(::statistics & st) const = 0;
        virtual void set_bounds(var_t v, rational const& lo, rational const& hi, unsigned dep) = 0;        
        virtual void set_value(var_t v, rational const& val, unsigned dep) = 0;
        virtual rational get_value(var_t v) = 0;
        virtual void restore_bound() = 0;   
        virtual void add_le(var_t v, var_t w, unsigned dep) = 0;
        virtual void add_lt(var_t v, var_t w, unsigned dep) = 0;
        virtual void restore_ineq() = 0;
        virtual bool inconsistent() const = 0;
        virtual unsigned_vector const& get_unsat_core() const = 0;
        virtual void updt_params(params_ref const& p) = 0;

    };

    struct ineq {
        var_t v = UINT_MAX;
        var_t w = UINT_MAX;
        bool strict = false;
        u_dependency* dep = nullptr;
        ineq(var_t v, var_t w, u_dependency* dep, bool s) :
            v(v), w(w), strict(s), dep(dep) {}

        std::ostream& display(std::ostream& out) const {
            return out << "v" << v << (strict ? " < v" : " <= v") << w;
        }
    };

    template<typename Ext>
    class fixplex : public fixplex_base {
    public:
        typedef typename Ext::numeral numeral;
        typedef typename Ext::scoped_numeral scoped_numeral;
        typedef typename Ext::manager manager;
        typedef simplex::sparse_matrix<Ext> matrix;
        typedef typename matrix::row row;
        typedef typename matrix::row_iterator row_iterator;
        typedef typename matrix::col_iterator col_iterator;

        struct var_eq {
            var_t x, y;
            u_dependency* dep;
            var_eq(var_t x, var_t y, u_dependency* dep):
                x(x), y(y), dep(dep) {}
        };

    protected:
        struct var_lt {
            bool operator()(var_t v1, var_t v2) const { return v1 < v2; }
        };
        typedef heap<var_lt> var_heap;

        struct stats {
            unsigned m_num_pivots;
            unsigned m_num_infeasible;
            unsigned m_num_checks;
            unsigned m_num_approx;
            stats() { reset(); }
            void reset() {
                memset(this, 0, sizeof(*this));
            }
        };

        enum pivot_strategy_t {
            S_BLAND,
            S_GREATEST_ERROR,
            S_LEAST_ERROR,
            S_DEFAULT
        };

        struct var_info : public mod_interval<numeral> {
            unsigned      m_base2row:29;
            unsigned      m_is_base:1;
            numeral       m_value = 0;
            u_dependency* m_lo_dep = nullptr;
            u_dependency* m_hi_dep = nullptr;
            var_info():
                m_base2row(0),
                m_is_base(false)
            {}
            ~var_info() override {}
            var_info& operator&=(mod_interval<numeral> const& range) {
                mod_interval<numeral>::operator=(range & *this);
                return *this;
            }
            var_info& operator=(mod_interval<numeral> const& range) {
                mod_interval<numeral>::operator=(range);
                return *this;                
            }
        };

        struct row_info {
            bool    m_integral { true };
            var_t   m_base;
            numeral m_value;
            numeral m_base_coeff;            
        };

        struct stashed_bound : var_info {
            var_t m_var;
            stashed_bound(var_t v, var_info const& i):
                var_info(i),
                m_var(v)
            {}
        };

        struct fix_entry {
            var_t x = null_var;
            u_dependency* dep = nullptr;
            fix_entry(var_t x, u_dependency* dep): x(x), dep(dep) {}
            fix_entry() {}
        };

        enum trail_i {
            inc_level_i,
            set_bound_i,
            set_inconsistent_i,
            add_ineq_i,
            add_row_i,
            add_eq_i,
            fixed_val_i
        };

        static const var_t null_var = UINT_MAX;
        reslimit&                   m_limit;
        mutable manager             m;
        mutable matrix              M;
        unsigned                    m_max_iterations = UINT_MAX;
        unsigned                    m_num_non_integral = 0;
        uint_set                    m_non_integral;
        var_heap                    m_to_patch;
        vector<var_info>            m_vars;
        vector<row_info>            m_rows;

        bool                        m_bland = false ;
        unsigned                    m_blands_rule_threshold = 1000;
        unsigned                    m_num_repeated = 0;
        random_gen                  m_random;
        uint_set                    m_left_basis;
        unsigned_vector             m_unsat_core; 
        bool                        m_inconsistent = false;
        unsigned_vector             m_base_vars;
        stats                       m_stats;
        vector<stashed_bound>       m_stashed_bounds;
        u_dependency_manager        m_deps;
        svector<trail_i>            m_trail;
        svector<var_t>              m_row_trail;

        // euqality propagation
        union_find_default_ctx      m_union_find_ctx;
        union_find<>                m_union_find;
        vector<var_eq>              m_var_eqs;
        vector<numeral>             m_fixed_vals;
        map<numeral, fix_entry, typename manager::hash, typename manager::eq> m_value2fixed_var;
        uint_set                    m_eq_rows;

        // inequalities
        svector<ineq>               m_ineqs;
        uint_set                    m_ineqs_to_propagate;
        uint_set                    m_touched_vars;
        vector<unsigned_vector>     m_var2ineqs;

        // bound propagation
        uint_set                    m_bound_rows;

    public:
        fixplex(params_ref const& p, reslimit& lim):
            m_limit(lim),
            M(m),
            m_to_patch(1024),
            m_union_find(m_union_find_ctx) {
            updt_params(p);
        }

        ~fixplex() override;

        void push() override;
        void pop(unsigned n) override;
        bool inconsistent() const override { return m_inconsistent; }
        void updt_params(params_ref const& p) override;

        lbool make_feasible() override;
        void add_row(var_t base, unsigned num_vars, var_t const* vars, rational const* coeffs) override;
        std::ostream& display(std::ostream& out) const override;
        void collect_statistics(::statistics & st) const override;
        void del_row(var_t base_var) override;
        void set_bounds(var_t v, rational const& lo, rational const& hi, unsigned dep) override;
        void set_value(var_t v, rational const& val, unsigned dep) override;
        rational get_value(var_t v) override;
        void restore_bound() override;
        void add_le(var_t v, var_t w, unsigned dep) override { add_ineq(v, w, dep, false); }
        void add_lt(var_t v, var_t w, unsigned dep) override { add_ineq(v, w, dep, true); }
        virtual void restore_ineq() override;

        void set_bounds(var_t v, numeral const& lo, numeral const& hi, unsigned dep);
        void update_bounds(var_t v, numeral const& l, numeral const& h, u_dependency* dep);
        void unset_bounds(var_t v) { m_vars[v].set_free(); }


        numeral const& lo(var_t var) const { return m_vars[var].lo; }
        numeral const& hi(var_t var) const { return m_vars[var].hi; }
        numeral const& value(var_t var) const { return m_vars[var].m_value; }
        void set_max_iterations(unsigned n) { m_max_iterations = n; }
        unsigned get_num_vars() const { return m_vars.size(); }
        void reset();

<<<<<<< HEAD

        // void propagate_eqs();
=======
        svector<std::pair<unsigned, unsigned>> stack;
        uint_set on_stack;
        lbool propagate_ineqs(unsigned idx);
>>>>>>> 11a048d5
        vector<var_eq> const& var_eqs() const { return m_var_eqs; }

        void add_row(var_t base, unsigned num_vars, var_t const* vars, numeral const* coeffs);
        
        unsigned_vector const& get_unsat_core() const override { return m_unsat_core; }

    private:

        svector<std::pair<unsigned, unsigned>> stack;
        uint_set on_stack;
        lbool propagate_ineqs(unsigned idx);

        std::ostream& display_row(std::ostream& out, row const& r, bool values = true) const;
        var_t get_base_var(row const& r) const { return m_rows[r.id()].m_base; }

        void update_value_core(var_t v, numeral const& delta);
        void ensure_var(var_t v);

        bool patch();
        bool propagate();
        bool propagate_ineqs();
        bool propagate_row_eqs();
        bool propagate_row_bounds();
        bool is_satisfied();

        var_t select_smallest_var() { return m_to_patch.empty()?null_var:m_to_patch.erase_min(); }
        lbool make_var_feasible(var_t x_i);
        bool is_infeasible_row(var_t x);
        bool is_parity_infeasible_row(var_t x);
        bool is_offset_row(row const& r, numeral& cx, var_t& x, numeral& cy, var_t & y) const;
        void lookahead_eq(row const& r1, numeral const& cx, var_t x, numeral const& cy, var_t y);
        void get_offset_eqs(row const& r);
        void fixed_var_eh(u_dependency* dep, var_t x);
        var_t find(var_t x) { return m_union_find.find(x); }
        void merge(var_t x, var_t y) { m_union_find.merge(x, y); }
        void eq_eh(var_t x, var_t y, u_dependency* dep);
        bool propagate_row(row const& r);
        bool propagate_ineq(ineq const& i);
        bool propagate_strict_bounds(ineq const& i);
        bool propagate_non_strict_bounds(ineq const& i);
        bool new_bound(row const& r, var_t x, mod_interval<numeral> const& range);
        bool new_bound(ineq const& i, var_t x, numeral const& lo, numeral const& hi, u_dependency* a = nullptr, u_dependency* b = nullptr, u_dependency* c = nullptr, u_dependency* d = nullptr);
        void conflict(ineq const& i, u_dependency* a = nullptr, u_dependency* b = nullptr, u_dependency* c = nullptr, u_dependency* d = nullptr);
        void conflict(u_dependency* a);
        void conflict(u_dependency* a, u_dependency* b, u_dependency* c = nullptr, u_dependency* d = nullptr) { conflict(m_deps.mk_join(m_deps.mk_join(a, b), m_deps.mk_join(c, d))); }
        u_dependency* row2dep(row const& r);
        void pivot(var_t x_i, var_t x_j, numeral const& b, numeral const& value);
        numeral value2delta(var_t v, numeral const& new_value) const;
        numeral value2error(var_t v, numeral const& new_value) const;
        void update_value(var_t v, numeral const& delta);
        bool can_pivot(var_t x_i, numeral const& new_value, numeral const& a_ij, var_t x_j);
        bool has_minimal_trailing_zeros(var_t y, numeral const& b);
        var_t select_pivot(var_t x_i, numeral const& new_value, numeral& out_b);
        var_t select_pivot_core(var_t x, numeral const& new_value, numeral& out_b);
        bool in_bounds(var_t v) const { return in_bounds(v, value(v)); }
        bool in_bounds(var_t v, numeral const& b) const { return in_bounds(b, m_vars[v]); }
        bool in_bounds(numeral const& val, mod_interval<numeral> const& range) const { return range.contains(val); }
        bool is_free(var_t v) const { return lo(v) == hi(v); }
        bool is_non_free(var_t v) const { return !is_free(v); }
        bool is_fixed(var_t v) const { return lo(v) + 1 == hi(v); }
        bool is_valid_variable(var_t v) const { return v < m_vars.size(); }
        bool is_base(var_t x) const { return m_vars[x].m_is_base; }
        row base2row(var_t x) const { return row(m_vars[x].m_base2row); }
        numeral const& row2value(row const& r) const { return m_rows[r.id()].m_value; }
        numeral const& row2base_coeff(row const& r) const { return m_rows[r.id()].m_base_coeff; }
        var_t row2base(row const& r) const { return m_rows[r.id()].m_base; }
        bool row_is_integral(row const& r) const { return m_rows[r.id()].m_integral; }
        void set_base_value(var_t x); 
        numeral solve_for(numeral const& row_value, numeral const& coeff);
        bool is_feasible() const;
        int get_num_non_free_dep_vars(var_t x_j, int best_so_far);
        void add_patch(var_t v);
        var_t select_var_to_fix();
        void check_blands_rule(var_t v);
        pivot_strategy_t pivot_strategy() { return m_bland ? S_BLAND : S_DEFAULT; }
        var_t select_error_var(bool least);
        void set_infeasible_base(var_t v);
        void set_infeasible_bounds(var_t v);

        u_dependency* mk_leaf(unsigned dep) { return UINT_MAX == dep ? nullptr : m_deps.mk_leaf(dep); }

        // facilities for handling inequalities
        void add_ineq(var_t v, var_t w, unsigned dep, bool strict);
        void touch_var(var_t x);


        bool is_solved(row const& r) const;
        bool is_solved(var_t v) const { SASSERT(is_base(v)); return is_solved(base2row(v)); }

        bool well_formed() const;                 
        bool well_formed_row(row const& r) const;

        void  del_row(row const& r);

        var_t select_pivot_blands(var_t x, numeral const& new_value, numeral& out_b);
        bool can_improve(var_t x, numeral const& new_value, var_t y, numeral const& b);

        bool pivot_base_vars();
        bool elim_base(var_t v);

        bool eliminate_var(
            row const& r_y,
            col_iterator const& z_col,
            unsigned tz_b,
            numeral const& old_value_y);
    };

    template<typename uint_type>
    struct generic_uint_ext {
        typedef uint_type numeral;

        struct manager {
            typedef uint_type numeral;
            struct hash {
                unsigned operator()(numeral const& n) const { 
                    return numeral2hash(n); 
                }
            };
            struct eq {
                bool operator()(numeral const& a, numeral const& b) const {
                    return a == b;
                }
            };
            numeral from_rational(rational const& n) { return static_cast<uint_type>(n.get_uint64()); }
            rational to_rational(numeral const& n) const { return ::to_rational(n); }
            void reset() {}
            void reset(numeral& n) { n = 0; }
            void del(numeral const& n) {}
            bool is_zero(numeral const& n) const { return n == 0; }
            bool is_one(numeral const& n) const { return n == 1; }
            bool is_even(numeral const& n) const { return (n & 1) == 0; }
            bool is_minus_one(numeral const& n) const { return n + 1 == 0; }
            void add(numeral const& a, numeral const& b, numeral& r) { r = a + b; }
            void sub(numeral const& a, numeral const& b, numeral& r) { r = a - b; }
            void mul(numeral const& a, numeral const& b, numeral& r) { r = a * b; }
            void set(numeral& r, numeral const& a) { r = a; }
            void neg(numeral& a) { a = 0 - a; }
            numeral inv(numeral const& a) { return 0 - a; }
            void swap(numeral& a, numeral& b) { std::swap(a, b); }
            unsigned trailing_zeros(numeral const& a) const { return ::trailing_zeros(a); }
            numeral mul_inverse(numeral const& x) {
                if (x == 0)
                    return 0;
                numeral t0 = 1, t1 = 0 - 1;
                numeral r0 = x, r1 = 0 - x;
                while (r1 != 0) {
                    numeral q = r0 / r1;
                    numeral tmp = t1;
                    t1 = t0 - q * t1;
                    t0 = tmp;
                    tmp = r1;
                    r1 = r0 - q * r1;
                    r0 = tmp;
                }
                return t0;
            }
            numeral gcd(numeral x, numeral y) {
                if (x == 0) 
                    return y;
                if (y == 0)
                    return x;
                unsigned tz = trailing_zeros(x);
                numeral shift = std::min(trailing_zeros(y), tz);
                x >>= tz;
                if (x == 1) 
                    return x << shift;
                if (y == 1) 
                    return y << shift;
                if (x == y) 
                    return x << shift;
                do {
                    tz = trailing_zeros(y);
                    y >>= tz;
                    if (x > y) 
                        swap(x, y);
                    y -= x;
                }
                while (y != 0);
                return x << shift;
            }

            std::ostream& display(std::ostream& out, numeral const& x) const { 
                return out << pp(x); 
            }
        };
        typedef _scoped_numeral<manager> scoped_numeral;

    };

    typedef generic_uint_ext<uint64_t> uint64_ext;


    template<typename Ext>
    inline std::ostream& operator<<(std::ostream& out, fixplex<Ext> const& fp) {
        return fp.display(out);
    }


    inline std::ostream& operator<<(std::ostream& out, ineq const& i) {
        return i.display(out);
    }
 


};
<|MERGE_RESOLUTION|>--- conflicted
+++ resolved
@@ -257,25 +257,17 @@
         unsigned get_num_vars() const { return m_vars.size(); }
         void reset();
 
-<<<<<<< HEAD
-
-        // void propagate_eqs();
-=======
+        vector<var_eq> const& var_eqs() const { return m_var_eqs; }
+
+        void add_row(var_t base, unsigned num_vars, var_t const* vars, numeral const* coeffs);
+        
+        unsigned_vector const& get_unsat_core() const override { return m_unsat_core; }
+
+    private:
+
         svector<std::pair<unsigned, unsigned>> stack;
         uint_set on_stack;
         lbool propagate_ineqs(unsigned idx);
->>>>>>> 11a048d5
-        vector<var_eq> const& var_eqs() const { return m_var_eqs; }
-
-        void add_row(var_t base, unsigned num_vars, var_t const* vars, numeral const* coeffs);
-        
-        unsigned_vector const& get_unsat_core() const override { return m_unsat_core; }
-
-    private:
-
-        svector<std::pair<unsigned, unsigned>> stack;
-        uint_set on_stack;
-        lbool propagate_ineqs(unsigned idx);
 
         std::ostream& display_row(std::ostream& out, row const& r, bool values = true) const;
         var_t get_base_var(row const& r) const { return m_rows[r.id()].m_base; }
@@ -284,7 +276,6 @@
         void ensure_var(var_t v);
 
         bool patch();
-        bool propagate();
         bool propagate_ineqs();
         bool propagate_row_eqs();
         bool propagate_row_bounds();
@@ -334,7 +325,6 @@
         bool row_is_integral(row const& r) const { return m_rows[r.id()].m_integral; }
         void set_base_value(var_t x); 
         numeral solve_for(numeral const& row_value, numeral const& coeff);
-        bool is_feasible() const;
         int get_num_non_free_dep_vars(var_t x_j, int best_so_far);
         void add_patch(var_t v);
         var_t select_var_to_fix();
