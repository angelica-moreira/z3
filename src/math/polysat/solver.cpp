--- conflicted
+++ resolved
@@ -534,12 +534,8 @@
             if (item.is_assignment()) {
                 // Resolve over variable assignment
                 pvar v = item.var();
-<<<<<<< HEAD
                 LOG(m_justification[v]);
-                if (!m_conflict.is_pmarked(v) && !m_conflict.is_bailout()) {
-=======
                 if (!m_conflict.contains_pvar(v) && !m_conflict.is_bailout()) {
->>>>>>> 32edbfa2
                     m_search.pop_assignment();
                     continue;
                 }
