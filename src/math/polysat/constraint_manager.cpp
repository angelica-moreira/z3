--- conflicted
+++ resolved
@@ -283,14 +283,6 @@
             return {m.mk_val(m.max_value()), a};
         }
         if (a.is_val() && b.is_val()) {
-<<<<<<< HEAD
-            rational r;
-            rational q = machine_div_rem(a.val(), b.val(), r);
-            return { m.mk_val(r), m.mk_val(q) };
-        }
-
-        constraint_dedup::quot_rem_args args({ a, b });
-=======
             rational const av = a.val();
             rational const bv = b.val();
             SASSERT(!bv.is_zero());
@@ -304,8 +296,7 @@
             SASSERT(r.val() < b.val());
             return {std::move(q), std::move(r)};
         }
-        constraint_dedup::quot_rem_args args({a, b});
->>>>>>> 3a92641c
+        constraint_dedup::quot_rem_args args({ a, b });
         auto it = m_dedup.quot_rem_expr.find_iterator(args);
         if (it != m_dedup.quot_rem_expr.end())
             return { m.mk_var(it->m_value.first), m.mk_var(it->m_value.second) };
@@ -322,9 +313,6 @@
         //      b = 0  ==>  q = -1
         s.add_eq(a, b * q + r);
         s.add_umul_noovfl(b, q);
-<<<<<<< HEAD
-        s.add_ule(r, b * q + r);
-=======
         // r <= b*q+r
         //  { apply equivalence:  p <= q  <=>  q-p <= -p-1 }
         // b*q <= -r-1
@@ -335,17 +323,12 @@
         // r <= - b*q - 1
         s.add_ule(r, -b*q-1);  // redundant, but may help propagation
 #endif
->>>>>>> 3a92641c
 
         auto c_eq = eq(b);
         s.add_clause(c_eq, ult(r, b), false);
         s.add_clause(~c_eq, eq(q + 1), false);
 
-<<<<<<< HEAD
-        return { q, r };
-=======
         return {std::move(q), std::move(r)};
->>>>>>> 3a92641c
     }
 
     pdd constraint_manager::bnot(pdd const& p) {
