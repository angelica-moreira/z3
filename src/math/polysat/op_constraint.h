/*++
Copyright (c) 2021 Microsoft Corporation

Module Name:

    Op constraint.

    lshr: r == p >> q
    ashr: r == p >>a q
    lshl: r == p << q
    and:  r == p & q
    not:  r == ~p

Author:

    Jakob Rath, Nikolaj Bjorner (nbjorner) 2021-12-09

--*/
#pragma once
#include "math/polysat/constraint.h"
#include <optional>

namespace polysat {

    class solver;

    class op_constraint final : public constraint {
    public:
        enum class code { lshr_op, ashr_op, shl_op, and_op };
    protected:
        friend class constraint_manager;

        code m_op;
        pdd m_p;
        pdd m_q;
        pdd m_r;

        op_constraint(constraint_manager& m, code c, pdd const& p, pdd const& q, pdd const& r);
        lbool eval(pdd const& p, pdd const& q, pdd const& r) const;
        clause_ref produce_lemma(solver& s, assignment const& a);

        clause_ref lemma_lshr(solver& s, assignment const& a);
        static lbool eval_lshr(pdd const& p, pdd const& q, pdd const& r);

        clause_ref lemma_shl(solver& s, assignment const& a);
        static lbool eval_shl(pdd const& p, pdd const& q, pdd const& r);
<<<<<<< HEAD
        
        void narrow_and(solver& s);
=======

        clause_ref lemma_and(solver& s, assignment const& a);
>>>>>>> 754cb540
        static lbool eval_and(pdd const& p, pdd const& q, pdd const& r);

        std::ostream& display(std::ostream& out, char const* eq) const;

        void activate(solver& s);

        void activate_and(solver& s);

    public:
        ~op_constraint() override {}
        pdd const& p() const { return m_p; }
        pdd const& q() const { return m_q; }
        pdd const& r() const { return m_r; }
        std::ostream& display(std::ostream& out, lbool status) const override;
        std::ostream& display(std::ostream& out) const override;
        lbool eval() const override;
        lbool eval(assignment const& a) const override;
        void narrow(solver& s, bool is_positive, bool first) override;
        virtual clause_ref produce_lemma(solver& s, assignment const& a, bool is_positive) override;
        unsigned hash() const override;
        bool operator==(constraint const& other) const override;
        bool is_eq() const override { return false; }

        void add_to_univariate_solver(solver& s, univariate_solver& us, unsigned dep, bool is_positive) const override;
    };

    struct op_constraint_args {
        op_constraint::code op;
        // NOTE: this is only optional because table2map requires a default constructor
        std::optional<std::pair<pdd, pdd>> args;

        op_constraint_args() = default;
        op_constraint_args(op_constraint::code op, pdd lhs, pdd rhs)
            : op(op), args({std::move(lhs), std::move(rhs)}) {}

        bool operator==(op_constraint_args const& other) const {
            return op == other.op && args == other.args;
        }

        unsigned hash() const {
            unsigned const lhs_hash = args ? args->first.hash() : 0;
            unsigned const rhs_hash = args ? args->second.hash() : 0;
            return mk_mix(static_cast<unsigned>(op), lhs_hash, rhs_hash);
        }
    };

}<|MERGE_RESOLUTION|>--- conflicted
+++ resolved
@@ -44,13 +44,8 @@
 
         clause_ref lemma_shl(solver& s, assignment const& a);
         static lbool eval_shl(pdd const& p, pdd const& q, pdd const& r);
-<<<<<<< HEAD
-        
-        void narrow_and(solver& s);
-=======
 
         clause_ref lemma_and(solver& s, assignment const& a);
->>>>>>> 754cb540
         static lbool eval_and(pdd const& p, pdd const& q, pdd const& r);
 
         std::ostream& display(std::ostream& out, char const* eq) const;
