--- conflicted
+++ resolved
@@ -356,11 +356,7 @@
                     dst.set(i, true);        
         }
         else {
-<<<<<<< HEAD
             for (unsigned i = 0; i < bw && !in_range(dst); ++i)
-=======
-            for (unsigned i = 0; !in_range(dst) && i < bw; ++i)
->>>>>>> fa0f0fb0
                 if (!fixed.get(i) && !dst.get(i))
                     dst.set(i, true);
             for (unsigned i = bw; !in_range(dst) && i-- > 0;)
