#include "dl_util.h"
#include "proof_utils.h"
#include "ast_smt2_pp.h"

class reduce_hypotheses {
    typedef obj_hashtable<expr> expr_set;
    ast_manager&          m;
    expr_ref_vector       m_refs;
    obj_map<proof,proof*> m_cache;
    obj_map<expr, proof*> m_units;
    ptr_vector<expr>      m_units_trail;
    unsigned_vector       m_limits;
    obj_map<proof, expr_set*> m_hypmap;
    ptr_vector<expr_set>  m_hyprefs;
    ptr_vector<expr>      m_literals;
    
    void reset() {
        m_refs.reset();
        m_cache.reset();
        m_units.reset();
        m_units_trail.reset();
        m_limits.reset();
        std::for_each(m_hyprefs.begin(), m_hyprefs.end(), delete_proc<expr_set>());
        m_hypmap.reset();
        m_hyprefs.reset();
        m_literals.reset();
    }
    
    void push() {
        m_limits.push_back(m_units_trail.size());
    }
    
    void pop() {
        unsigned sz = m_limits.back();
        while (m_units_trail.size() > sz) {
            m_units.remove(m_units_trail.back());
            m_units_trail.pop_back();
        }
        m_limits.pop_back();
    }
    
    void get_literals(expr* clause) {
        m_literals.reset();
        if (m.is_or(clause)) {
            m_literals.append(to_app(clause)->get_num_args(), to_app(clause)->get_args());                
        }
        else {
            m_literals.push_back(clause);
        }
    }
    
    void add_hypotheses(proof* p) {
        expr_set* hyps = 0;
        bool inherited = false;
        if (p->get_decl_kind() == PR_HYPOTHESIS) {
            hyps = alloc(expr_set);
            hyps->insert(m.get_fact(p));
            m_hyprefs.push_back(hyps);
        }
        else {
            for (unsigned i = 0; i < m.get_num_parents(p); ++i) {
                expr_set* hyps1 = m_hypmap.find(m.get_parent(p, i));
                if (hyps1) {
                    if (!hyps) {
                        hyps = hyps1;
                        inherited = true;
                        continue;
                    }
                    if (inherited) {
                        hyps = alloc(expr_set,*hyps);
                        m_hyprefs.push_back(hyps);
                        inherited = false;
                    }
                    datalog::set_union(*hyps, *hyps1);
                }
            }
        }
        m_hypmap.insert(p, hyps);
    }

    expr_ref complement_lit(expr* e) {
        expr* e1;
        if (m.is_not(e, e1)) {
            return expr_ref(e1, m);
        }
        else {
            return expr_ref(m.mk_not(e), m);
        }
    }
    
    bool in_hypotheses(expr* e, expr_set* hyps) {
        if (!hyps) {
            return false;
        }
        expr_ref not_e = complement_lit(e);
        return hyps->contains(not_e);
    }

    bool contains_hypothesis(proof* p) {
        ptr_vector<proof> todo;
        ast_mark visit;
        todo.push_back(p);
        while (!todo.empty()) {
            p = todo.back();
            todo.pop_back();
            if (visit.is_marked(p)) {
                continue;
            }
            visit.mark(p, true);
            if (PR_HYPOTHESIS == p->get_decl_kind()) {
                return true;
            }
            for (unsigned i = 0; i < m.get_num_parents(p); ++i) {
                todo.push_back(m.get_parent(p, i));
            }
        }
        return false;
    }

    bool is_closed(proof* p) {
        expr_set* hyps = m_hypmap.find(p);
        return !hyps || hyps->empty();
    }    
    
public:
    reduce_hypotheses(ast_manager& m): m(m), m_refs(m) {}
    
    void operator()(proof_ref& pr) {
        proof_ref tmp(m);
        tmp = pr;
        elim(pr);
        reset();
        CTRACE("proof_utils", contains_hypothesis(pr),
            tout << "Contains hypothesis:\n";
            tout << mk_ismt2_pp(tmp, m) << "\n====>\n";
            tout << mk_ismt2_pp(pr, m) << "\n";);
        
    }
    
    void elim(proof_ref& p) {
        proof_ref tmp(m);
        proof* result = p.get();
        if (m_cache.find(p, result)) {
            p = result;
            return;
        }
        switch(p->get_decl_kind()) {
        case PR_HYPOTHESIS:
            if (!m_units.find(m.get_fact(p), result)) {
                result = p.get();
            }
            add_hypotheses(result);
            break;
        case PR_LEMMA: {
            SASSERT(m.get_num_parents(p) == 1);
            tmp = m.get_parent(p, 0);
            elim(tmp);
            get_literals(m.get_fact(p));
            expr_set* hyps = m_hypmap.find(tmp);
            expr_set* new_hyps = 0;
            if (hyps) {
                new_hyps = alloc(expr_set, *hyps);
            }
            for (unsigned i = 0; i < m_literals.size(); ++i) {
                expr* e = m_literals[i];
                if (!in_hypotheses(e, hyps)) {
                    m_literals[i] = m_literals.back();
                    m_literals.pop_back();
                    --i;
                }
                else {
                    SASSERT(new_hyps);
                    expr_ref not_e = complement_lit(e);
                    SASSERT(new_hyps->contains(not_e));
                    new_hyps->remove(not_e);
                }
            }
            if (m_literals.empty()) {
                result = tmp;
            }
            else {
                expr_ref clause(m);
                if (m_literals.size() == 1) {
                    clause = m_literals[0];
                }
                else {
                    clause = m.mk_or(m_literals.size(), m_literals.c_ptr());
                }
                tmp = m.mk_lemma(tmp, clause);
                m_refs.push_back(tmp);
                result = tmp;
            }
            if (new_hyps && new_hyps->empty()) {
                dealloc(new_hyps);
                new_hyps = 0;
            }
            m_hypmap.insert(result, new_hyps);
            m_hyprefs.push_back(new_hyps);
            TRACE("proof_utils",            
                    tout << "New lemma: " << mk_pp(m.get_fact(p), m) 
                      << "\n==>\n" 
                      << mk_pp(m.get_fact(result), m) << "\n";
                if (hyps) {
                    expr_set::iterator it = hyps->begin();
                    expr_set::iterator end = hyps->end();
                    for (; it != end; ++it) {
                        tout << "Hypothesis: " << mk_pp(*it, m) << "\n";
                    }
                });                               
            
            break;
        }
        case PR_UNIT_RESOLUTION: {
            proof_ref_vector parents(m);
            parents.push_back(m.get_parent(p, 0));
            push();
            bool found_false = false;
            for (unsigned i = 1; i < m.get_num_parents(p); ++i) {
                tmp = m.get_parent(p, i);
                elim(tmp);
                if (m.is_false(m.get_fact(tmp))) {
                    result = tmp;
                    found_false = true;
                    break;
                }
                SASSERT(m.get_fact(tmp) == m.get_fact(m.get_parent(p, i)));
                parents.push_back(tmp);          
                if (is_closed(tmp) && !m_units.contains(m.get_fact(tmp))) {
                    m_units.insert(m.get_fact(tmp), tmp);
                    m_units_trail.push_back(m.get_fact(tmp));
                }
            }
            if (found_false) {
                pop();
                break;
            }
            tmp = m.get_parent(p, 0);
            expr* old_clause = m.get_fact(tmp);
            elim(tmp);
            parents[0] = tmp;
            expr* clause = m.get_fact(tmp);
            if (m.is_false(clause)) {
                m_refs.push_back(tmp);
                result = tmp;
                pop();
                break;
            }
            //
            // case where clause is a literal in the old clause.
            //
            if (is_literal_in_clause(clause, old_clause)) {
                bool found = false;
                for (unsigned i = 1; !found && i < parents.size(); ++i) {
                    if (m.is_complement(clause, m.get_fact(parents[i].get()))) {
<<<<<<< HEAD
                        parents.set(1, parents.get(i));
=======
                        parents[1] = parents[i].get();
>>>>>>> eee4b1a3
                        parents.resize(2);
                        result = m.mk_unit_resolution(parents.size(), parents.c_ptr());
                        m_refs.push_back(result);               
                        add_hypotheses(result);
                        found = true;
                    }                    
                }
                if (!found) {
                    result = parents[0].get();
                }
                pop(); 
                break;
            }
            //
            // case where new clause is a subset of old clause.
            // the literals in clause should be a subset of literals in old_clause.
            // 
            get_literals(clause);
            for (unsigned i = 1; i < parents.size(); ++i) {
                bool found = false;
                for (unsigned j = 0; j < m_literals.size(); ++j) {
                    if (m.is_complement(m_literals[j], m.get_fact(parents[i].get()))) {
                        found = true;
                        break;
                    }
                }
                if (!found) {
                    // literal was removed as hypothesis.
                    parents[i] = parents.back();
                    parents.pop_back();
                    --i;
                }
            }
            if (parents.size() == 1) {
                result = parents[0].get();
            }
            else {
                result = m.mk_unit_resolution(parents.size(), parents.c_ptr());
                m_refs.push_back(result);               
                add_hypotheses(result);
            }
            pop();
            break;
        }                
        default: {
            ptr_buffer<expr> args;
            bool change = false;
            bool found_false = false;
            for (unsigned i = 0; i < m.get_num_parents(p); ++i) {
                tmp = m.get_parent(p, i);
                elim(tmp);
                if (m.is_false(m.get_fact(tmp))) {
                    result = tmp;
                    found_false = true;
                    break;
                }
                // SASSERT(m.get_fact(tmp) == m.get_fact(m.get_parent(p, i)));
                change = change || (tmp != m.get_parent(p, i));
                args.push_back(tmp);
            }
            if (found_false) {
                break;
            }
            if (m.has_fact(p)) {
                args.push_back(m.get_fact(p));
            }
            if (change) {
                tmp = m.mk_app(p->get_decl(), args.size(), args.c_ptr());
                m_refs.push_back(tmp);
            }
            else {
                tmp = p;
            }
            result = tmp;                
            add_hypotheses(result);
            break;
        }
        }          
        SASSERT(m_hypmap.contains(result));
        m_cache.insert(p, result);
        p = result;
    }        

    bool is_literal_in_clause(expr* fml, expr* clause) {
        if (!m.is_or(clause)) {
            return false;
        }
        app* cl = to_app(clause);
        for (unsigned i = 0; i < cl->get_num_args(); ++i) {
            if (cl->get_arg(i) == fml) {
                return true;
            }
        }
        return false;
    }
};

void proof_utils::reduce_hypotheses(proof_ref& pr) {
    ast_manager& m = pr.get_manager();
    class reduce_hypotheses reduce(m);
    reduce(pr);
    CTRACE("proof_utils", !is_closed(m, pr), tout << mk_pp(pr, m) << "\n";);
}

class proof_is_closed {
    ast_manager&     m;
    ptr_vector<expr> m_literals;
    ast_mark         m_visit;

    void reset() {
        m_literals.reset();
        m_visit.reset();
    }

    bool check(proof* p) {
        // really just a partial check because nodes may be visited 
        // already under a different lemma scope.
        if (m_visit.is_marked(p)) {
            return true;
        }
        bool result = false;
        m_visit.mark(p, true);
        switch(p->get_decl_kind()) {
        case PR_LEMMA: {
            unsigned sz = m_literals.size();
            expr* cls = m.get_fact(p);
            m_literals.push_back(cls);
            if (m.is_or(cls)) {
                m_literals.append(to_app(cls)->get_num_args(), to_app(cls)->get_args());
            }
            SASSERT(m.get_num_parents(p) == 1);
            result = check(m.get_parent(p, 0));
            m_literals.resize(sz);
            break;            
        }
        case PR_HYPOTHESIS: {
            expr* fact = m.get_fact(p);
            for (unsigned i = 0; i < m_literals.size(); ++i) {
                if (m.is_complement(m_literals[i], fact)) {
                    result = true;
                    break;
                }
            }
            break;
        }
        default: 
            result = true;
            for (unsigned i = 0; i < m.get_num_parents(p); ++i) {
                if (!check(m.get_parent(p, i))) {
                    result = false;
                    break;
                }
            }
            break;
        }
        
        return result;
    }
    
public:
    proof_is_closed(ast_manager& m): m(m) {}

    bool operator()(proof *p) {
        bool ok = check(p);
        reset();
        return ok;
    }
};

bool proof_utils::is_closed(ast_manager& m, proof* p) {
    proof_is_closed checker(m);
    return checker(p);
}


static void permute_unit_resolution(expr_ref_vector& refs, obj_map<proof,proof*>& cache, proof_ref& pr) {
    ast_manager& m = pr.get_manager();
    proof* pr2 = 0;
    proof_ref_vector parents(m);
    proof_ref prNew(pr); 
    if (cache.find(pr, pr2)) {
        pr = pr2;
        return;
    }
    
    for (unsigned i = 0; i < m.get_num_parents(pr); ++i) {
        prNew = m.get_parent(pr, i);
        permute_unit_resolution(refs, cache, prNew);
        parents.push_back(prNew);
    }
    
    prNew = pr;
    if (pr->get_decl_kind() == PR_UNIT_RESOLUTION &&
        parents[0]->get_decl_kind() == PR_TH_LEMMA) { 
        /*
          Unit resolution:
          T1:      (or l_1 ... l_n l_1' ... l_m')
          T2:      (not l_1)
          ...
          T(n+1):  (not l_n)
                   [unit-resolution T1 ... T(n+1)]: (or l_1' ... l_m')
          Th lemma:
          T1:      (not l_1)
          ...
          Tn:      (not l_n)
          [th-lemma T1 ... Tn]: (or l_{n+1} ... l_m)
                    
          Such that (or l_1 .. l_n l_{n+1} .. l_m) is a theory axiom.
                    
          Implement conversion:
                    
                 T1 |- not l_1 ... Tn |- not l_n  
                 -------------------------------  TH_LEMMA
                          (or k_1 .. k_m j_1 ... j_m)    S1 |- not k_1 ... Sm |- not k_m
                          -------------------------------------------------------------- UNIT_RESOLUTION
                                        (or j_1 .. j_m)


            |-> 

                    T1 |- not l_1 ... Tn |- not l_n S1 |- not k_1 ... Sm |- not k_m
                    ---------------------------------------------------------------- TH_LEMMA
                                        (or j_1 .. j_m)

        */
        proof_ref_vector premises(m);
        proof* thLemma = parents[0].get();
        for (unsigned i = 0; i < m.get_num_parents(thLemma); ++i) {
            premises.push_back(m.get_parent(thLemma, i));
        }
        for (unsigned i = 1; i < parents.size(); ++i) {
            premises.push_back(parents[i].get());
        }
        parameter const* params = thLemma->get_decl()->get_parameters();
        unsigned num_params = thLemma->get_decl()->get_num_parameters();
        SASSERT(params[0].is_symbol());
        family_id tid = m.mk_family_id(params[0].get_symbol());
        SASSERT(tid != null_family_id);
        prNew = m.mk_th_lemma(tid, m.get_fact(pr), 
                              premises.size(), premises.c_ptr(), num_params-1, params+1);
    }
    else {
        ptr_vector<expr> args;
        for (unsigned i = 0; i < parents.size(); ++i) {
            args.push_back(parents[i].get());
        }
        if (m.has_fact(pr)) {
            args.push_back(m.get_fact(pr));
        }
        prNew = m.mk_app(pr->get_decl(), args.size(), args.c_ptr());
    }    
    
    cache.insert(pr, prNew);
    refs.push_back(prNew);
    pr = prNew;
}	


// permute unit resolution over Theory lemmas to track premises.
void proof_utils::permute_unit_resolution(proof_ref& pr) {
    expr_ref_vector refs(pr.get_manager());
    obj_map<proof,proof*> cache;
    ::permute_unit_resolution(refs, cache, pr);
}<|MERGE_RESOLUTION|>--- conflicted
+++ resolved
@@ -252,11 +252,7 @@
                 bool found = false;
                 for (unsigned i = 1; !found && i < parents.size(); ++i) {
                     if (m.is_complement(clause, m.get_fact(parents[i].get()))) {
-<<<<<<< HEAD
-                        parents.set(1, parents.get(i));
-=======
                         parents[1] = parents[i].get();
->>>>>>> eee4b1a3
                         parents.resize(2);
                         result = m.mk_unit_resolution(parents.size(), parents.c_ptr());
                         m_refs.push_back(result);               
