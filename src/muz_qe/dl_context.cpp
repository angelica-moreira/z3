/*++
Copyright (c) 2006 Microsoft Corporation

Module Name:

    dl_context.cpp

Abstract:

    <abstract>

Author:

    Leonardo de Moura (leonardo) 2010-05-18.

Revision History:

--*/

#include<sstream>
#include<limits>
#include"arith_simplifier_plugin.h"
#include"basic_simplifier_plugin.h"
#include"arith_decl_plugin.h"
#include"bv_decl_plugin.h"
#include"dl_table.h"
#include"dl_sparse_table.h"
#include"dl_table_relation.h"
#include"dl_bound_relation.h"
#include"dl_interval_relation.h"
#include"dl_finite_product_relation.h"
#include"dl_product_relation.h"
#include"dl_rule_transformer.h"
#include"dl_mk_coi_filter.h"
#include"dl_mk_explanations.h"
#include"dl_mk_filter_rules.h"
#include"dl_mk_interp_tail_simplifier.h"
#include"dl_mk_magic_sets.h"
#include"dl_mk_rule_inliner.h"
#include"dl_mk_simple_joins.h"
#include"dl_mk_similarity_compressor.h"
#include"dl_mk_unbound_compressor.h"
#include"dl_mk_subsumption_checker.h"
#include"dl_compiler.h"
#include"dl_instruction.h"
#include"dl_context.h"
#include"dl_smt_relation.h"
#ifndef _EXTERNAL_RELEASE
#include"dl_skip_table.h"
#endif
#include"for_each_expr.h"
#include"ast_smt_pp.h"
#include"ast_smt2_pp.h"
#include"expr_functors.h"
#include"dl_mk_partial_equiv.h"
#include"dl_mk_bit_blast.h"
#include"dl_mk_array_blast.h"
#include"datatype_decl_plugin.h"
#include"expr_abstract.h"


namespace datalog {

    // -----------------------------------
    //
    // context::sort_domain
    //
    // -----------------------------------

    class context::sort_domain {
    private:
        sort_kind m_kind;
    protected:
        sort_ref m_sort;
        bool m_limited_size;
        uint64 m_size;

        sort_domain(sort_kind k, context & ctx, sort * s)
            : m_kind(k), m_sort(s, ctx.get_manager()) {
                m_limited_size = ctx.get_decl_util().try_get_size(s, m_size);
        }
    public:
        virtual ~sort_domain() {}

        sort_kind get_kind() const { return m_kind; }
        virtual unsigned get_constant_count() const = 0;
        virtual void print_element(finite_element el_num, std::ostream & out) = 0;
    };

    class context::symbol_sort_domain : public sort_domain {
        typedef map<symbol,       finite_element,   symbol_hash_proc, symbol_eq_proc> sym2num;
        typedef svector<symbol> num2sym;

        sym2num m_el_numbers;
        num2sym m_el_names;
    public:
        symbol_sort_domain(context & ctx, sort * s) : sort_domain(SK_SYMBOL, ctx, s) {}

        finite_element get_number(symbol sym) {
            //we number symbols starting from zero, so table->size() is equal to the
            //index of the symbol to be added next

            unsigned newIdx = m_el_numbers.size();

            sym2num::entry* sym_e = m_el_numbers.insert_if_not_there2(sym, newIdx);
            unsigned idx=sym_e->get_data().m_value;

            if (idx==newIdx) {
                m_el_names.push_back(sym);
                SASSERT(m_el_names.size()==m_el_numbers.size());
            }

            if (m_limited_size && idx>=m_size) {
                std::stringstream sstm;
                sstm << "sort " << m_sort->get_name() << " contains more constants than its declared size " << m_size;
                throw default_exception(sstm.str());
            }
            return idx;
        }

        virtual unsigned get_constant_count() const {
            return m_el_names.size();
        }
        virtual void print_element(finite_element el_num, std::ostream & out) {
            if (el_num>=m_el_names.size()) {
                out << el_num;
                return;
            }
            out << m_el_names[el_num];
        }
    };

    class context::uint64_sort_domain : public sort_domain {
        typedef map<uint64,       finite_element,   uint64_hash, default_eq<uint64> > el2num;
        typedef svector<uint64> num2el;

        el2num m_el_numbers;
        num2el m_el_names;
    public:
        uint64_sort_domain(context & ctx, sort * s) : sort_domain(SK_UINT64, ctx, s) {}

        finite_element get_number(uint64 el) {
            //we number symbols starting from zero, so table->size() is equal to the
            //index of the symbol to be added next

            unsigned newIdx = m_el_numbers.size();

            el2num::entry* sym_e = m_el_numbers.insert_if_not_there2(el, newIdx);
            unsigned idx=sym_e->get_data().m_value;

            if (idx==newIdx) {
                m_el_names.push_back(el);
                SASSERT(m_el_names.size()==m_el_numbers.size());
            }

            if (m_limited_size && idx>=m_size) {
                std::stringstream sstm;
                sstm << "sort " << m_sort->get_name() << " contains more constants than its declared size " << m_size;
                throw default_exception(sstm.str());
            }
            return idx;
        }
        virtual unsigned get_constant_count() const {
            return m_el_names.size();
        }
        virtual void print_element(finite_element el_num, std::ostream & out) {
            if (el_num >= m_el_names.size()) {
                out << "<unk " << m_sort->get_name() << ":" << el_num << '>';
                return;
            }
            out << m_el_names[el_num];
        }
    };

    // -----------------------------------
    //
    // trail stack for restoring rules
    //
    // -----------------------------------

    class context::restore_rules : public trail<context> {
        rule_set* m_old_rules;
        void reset() { 
            dealloc(m_old_rules); 
            m_old_rules = 0; 
        }
    public:
        restore_rules(rule_set& r): m_old_rules(alloc(rule_set, r)) {}

        virtual ~restore_rules() {}
        
        virtual void undo(context& ctx) {
            ctx.reset_tables();
            ctx.replace_rules(*m_old_rules);
            reset();
        }
    };

    template<typename Ctx, typename Vec>
    class restore_vec_size_trail : public trail<Ctx> {
        Vec& m_vector;
        unsigned m_old_size;
    public:
        restore_vec_size_trail(Vec& v): m_vector(v), m_old_size(v.size()) {}
        virtual ~restore_vec_size_trail() {}
        virtual void undo(Ctx& ctx) { m_vector.shrink(m_old_size); }
    };

    void context::push() {
        m_trail.push_scope();
        m_trail.push(restore_rules(m_rule_set));
        m_trail.push(restore_vec_size_trail<context,expr_ref_vector>(m_background));
        m_trail.push(restore_vec_size_trail<context,fact_vector>(m_table_facts));
    }

    void context::pop() {
        if (m_trail.get_num_scopes() == 0) {
            throw default_exception("there are no backtracking points to pop to");
        }
        m_trail.pop_scope(1); 
    }

    // -----------------------------------
    //
    // context
    //
    // -----------------------------------

    context::context(ast_manager & m, front_end_params& fp, params_ref const& pa):
        m(m),
        m_fparams(fp),
        m_params(pa),
        m_decl_util(m),
        m_rewriter(m),
        m_var_subst(m),
        m_rmanager(*this),
        m_rule_manager(*this),
        m_trail(*this),
        m_pinned(m),
        m_vars(m),
        m_rule_set(*this),
        m_rule_fmls(m),
        m_background(m),
        m_closed(false),
        m_saturation_was_run(false),
        m_last_result_relation(0),
        m_last_answer(m),
        m_engine(LAST_ENGINE),
        m_cancel(false) {
        
        //register plugins for builtin tables
        get_rmanager().register_plugin(alloc(sparse_table_plugin, get_rmanager()));
        get_rmanager().register_plugin(alloc(hashtable_table_plugin, get_rmanager()));
        get_rmanager().register_plugin(alloc(bitvector_table_plugin, get_rmanager()));
        get_rmanager().register_plugin(alloc(equivalence_table_plugin, get_rmanager()));

#ifndef _EXTERNAL_RELEASE
        get_rmanager().register_plugin(alloc(skip_table_plugin, get_rmanager()));
#endif

        //register plugins for builtin relations
        get_rmanager().register_plugin(alloc(smt_relation_plugin, get_rmanager()));

        get_rmanager().register_plugin(alloc(bound_relation_plugin, get_rmanager()));
        get_rmanager().register_plugin(alloc(interval_relation_plugin, get_rmanager()));
    }

    context::~context() {
        reset();
    }

    void context::reset() {
        m_trail.reset();
        m_rule_set.reset();
        m_argument_var_names.reset();
        m_output_preds.reset();
        m_preds.reset();
        m_preds_by_name.reset();
        reset_dealloc_values(m_sorts);
        if (m_last_result_relation) {
            m_last_result_relation->deallocate();
            m_last_result_relation = 0;
        }
    }

    bool context::is_fact(app * head) const {
        return m_rule_manager.is_fact(head);
    }

    bool context::has_sort_domain(relation_sort s) const {
        return m_sorts.contains(s);
    }

    context::sort_domain & context::get_sort_domain(relation_sort s) {
        sort_domain * dom;
        TRUSTME( m_sorts.find(s, dom) );
        return *dom;
    }

    const context::sort_domain & context::get_sort_domain(relation_sort s) const {
        sort_domain * dom;
        TRUSTME( m_sorts.find(s, dom) );
        return *dom;
    }

    void context::register_finite_sort(sort * s, sort_kind k) {
        m_pinned.push_back(s);
        SASSERT(!m_sorts.contains(s));
        sort_domain * dom;
        switch (k) {
        case SK_SYMBOL:
            dom = alloc(symbol_sort_domain, *this, s);
            break;
        case SK_UINT64:
            dom = alloc(uint64_sort_domain, *this, s);
            break;
        default:
            UNREACHABLE();
        }
        m_sorts.insert(s, dom);
    }

    bool context::is_predicate(func_decl * pred) const {
        return m_preds.contains(pred);
    }

    func_decl * context::try_get_predicate_decl(symbol pred_name) const {
        func_decl * res;
        if (!m_preds_by_name.find(pred_name, res)) {
            return 0;
        }
        return res;
    }

    void context::register_variable(func_decl* var) {
        m_vars.push_back(m.mk_const(var));
    }

    expr_ref context::bind_variables(expr* fml, bool is_forall) {
        expr_ref result(m);
        app_ref_vector const & vars = m_vars;
        if (vars.empty()) {
            result = fml;
        }
        else {
            ptr_vector<sort> sorts;
            expr_abstract(m, 0, vars.size(), reinterpret_cast<expr*const*>(vars.c_ptr()), fml, result);
            get_free_vars(result, sorts);
            if (sorts.empty()) {
                result = fml;
            }
            else {
                svector<symbol> names;
                for (unsigned i = 0; i < sorts.size(); ++i) {
                    if (!sorts[i]) {
                        if (i < vars.size()) { 
                            sorts[i] = vars[i]->get_decl()->get_range();
                        }
                        else {
                            sorts[i] = m.mk_bool_sort();
                        }
                    }
                    if (i < vars.size()) {
                        names.push_back(vars[i]->get_decl()->get_name());
                    }
                    else {
                        names.push_back(symbol(i));
                    }
                }
                quantifier_ref q(m);
                sorts.reverse();
                q = m.mk_quantifier(is_forall, sorts.size(), sorts.c_ptr(), names.c_ptr(), result); 
                elim_unused_vars(m, q, result);
            }
        }
        return result;
    }

    void context::register_predicate(func_decl * decl, bool named) {
        if (m_preds.contains(decl)) {
            return;
        }
        m_pinned.push_back(decl);
        m_preds.insert(decl);
        if (named) {
            SASSERT(!m_preds_by_name.contains(decl->get_name()));
            m_preds_by_name.insert(decl->get_name(), decl);
        }
    }

    context::finite_element context::get_constant_number(relation_sort srt, symbol sym) {
        sort_domain & dom0 = get_sort_domain(srt);
        SASSERT(dom0.get_kind() == SK_SYMBOL);
        symbol_sort_domain & dom = static_cast<symbol_sort_domain &>(dom0);
        return dom.get_number(sym);
    }

    context::finite_element context::get_constant_number(relation_sort srt, uint64 el) {
        sort_domain & dom0 = get_sort_domain(srt);
        SASSERT(dom0.get_kind()==SK_UINT64);
        uint64_sort_domain & dom = static_cast<uint64_sort_domain &>(dom0);
        return dom.get_number(el);
    }

    void context::print_constant_name(relation_sort srt, uint64 num, std::ostream & out)
    {
        if (has_sort_domain(srt)) {
            SASSERT(num<=UINT_MAX);
            get_sort_domain(srt).print_element(static_cast<unsigned>(num), out);
        }
        else {
            out << num;
        }
    }

    bool context::try_get_sort_constant_count(relation_sort srt, uint64 & constant_count) {
        if (!has_sort_domain(srt)) {
            return false;
        }
        constant_count = get_sort_domain(srt).get_constant_count();
        return true;
    }

    uint64 context::get_sort_size_estimate(relation_sort srt) {
        if (get_decl_util().is_rule_sort(srt)) {
            return 1;
        }
        uint64 res;
        if (!try_get_sort_constant_count(srt, res)) {
            sort_size sz = srt->get_num_elements();
            if (sz.is_finite()) {
                res = sz.size();
            }
            else {
                res = std::numeric_limits<uint64>::max();
            }
        }
        return res;
    }

    void context::set_argument_names(const func_decl * pred, svector<symbol> var_names)
    {
        SASSERT(!m_argument_var_names.contains(pred));
        m_argument_var_names.insert(pred, var_names);
    }

    symbol context::get_argument_name(const func_decl * pred, unsigned arg_index)
    {
        pred2syms::obj_map_entry * e = m_argument_var_names.find_core(pred);
        if (!e) {
            std::stringstream name_stm;
            name_stm << '#' << arg_index;
            return symbol(name_stm.str().c_str());
        }
        SASSERT(arg_index < e->get_data().m_value.size());
        return e->get_data().m_value[arg_index];
    }

    relation_plugin & context::get_ordinary_relation_plugin(symbol relation_name) {
        relation_plugin * plugin = get_rmanager().get_relation_plugin(relation_name);
        if (!plugin) {
            std::stringstream sstm;
            sstm << "relation plugin " << relation_name << " does not exist";
            throw default_exception(sstm.str());
        }
        if (plugin->is_product_relation()) {
            throw default_exception("cannot request product relation directly");
        }
        if (plugin->is_sieve_relation()) {
            throw default_exception("cannot request sieve relation directly");
        }
        if (plugin->is_finite_product_relation()) {
            throw default_exception("cannot request finite product relation directly");
        }
        return *plugin;
    }

    void context::set_predicate_representation(func_decl * pred, unsigned relation_name_cnt, 
            symbol const * relation_names) {
        relation_manager & rmgr = get_rmanager();

        family_id target_kind = null_family_id;
        switch (relation_name_cnt) {
        case 0: 
            return;
        case 1:
            target_kind = get_ordinary_relation_plugin(relation_names[0]).get_kind();
            break;
        default: {
            svector<family_id> rel_kinds; // kinds of plugins that are not table plugins
            family_id rel_kind;           // the aggregate kind of non-table plugins
            for (unsigned i = 0; i < relation_name_cnt; i++) {
                relation_plugin & p = get_ordinary_relation_plugin(relation_names[i]);
                rel_kinds.push_back(p.get_kind());                
            }
            if (rel_kinds.size() == 1) {
                rel_kind = rel_kinds[0];
            }
            else {
                relation_signature rel_sig;
                //rmgr.from_predicate(pred, rel_sig);
                product_relation_plugin & prod_plugin = product_relation_plugin::get_plugin(rmgr);
                rel_kind = prod_plugin.get_relation_kind(rel_sig, rel_kinds);
            }
            target_kind = rel_kind;
            break;
        }       
        }

        SASSERT(target_kind != null_family_id);
        get_rmanager().set_predicate_kind(pred, target_kind);
    }

    func_decl * context::mk_fresh_head_predicate(symbol const & prefix, symbol const & suffix, 
            unsigned arity, sort * const * domain, func_decl* orig_pred) {
        func_decl* new_pred = 
            m.mk_fresh_func_decl(prefix, suffix, arity, domain, m.mk_bool_sort());

        register_predicate(new_pred);

        if (orig_pred) {
            family_id target_kind = get_rmanager().get_requested_predicate_kind(orig_pred);            
            if (target_kind != null_family_id) {
                get_rmanager().set_predicate_kind(new_pred, target_kind);
            }
        }
        return new_pred;
    }

    void context::set_output_predicate(func_decl * pred) { 
        if (!m_output_preds.contains(pred)) {
            m_output_preds.insert(pred);
        }
    }

    void context::add_rule(expr* rl, symbol const& name) {
        m_rule_fmls.push_back(rl);
        m_rule_names.push_back(name);
    }

    void context::flush_add_rules() {
        datalog::rule_manager& rm = get_rule_manager();
        datalog::rule_ref_vector rules(rm);
        for (unsigned i = 0; i < m_rule_fmls.size(); ++i) {
            rm.mk_rule(m_rule_fmls[i].get(), rules, m_rule_names[i]);
        }
        add_rules(rules);
        m_rule_fmls.reset();
        m_rule_names.reset();
    }

    //
    // Update a rule with a new.
    // It requires basic subsumption.
    // 
    void context::update_rule(expr* rl, symbol const& name) {
        datalog::rule_manager& rm = get_rule_manager();
        datalog::rule_ref_vector rules(rm);
        rm.mk_rule(rl, rules, name);
        if (rules.size() != 1) {
            std::stringstream strm;
            strm << "Rule " << name << " has a non-trivial body. It cannot be modified";
            throw default_exception(strm.str());
        }
        rule_ref r(rules[0].get(), rm);
        get_rmanager().reset_saturated_marks();
        rule_ref_vector const& rls = m_rule_set.get_rules();
        rule* old_rule = 0;
        for (unsigned i = 0; i < rls.size(); ++i) {
            if (rls[i]->name() == name) {
                if (old_rule) {                    
                    std::stringstream strm;
                    strm << "Rule " << name << " occurs twice. It cannot be modified";
                    throw default_exception(strm.str());
                }
                old_rule = rls[i];                
            }
        }
        if (old_rule) {
            if (!check_subsumes(*old_rule, *r)) {
                std::stringstream strm;
                strm << "Old rule ";
                old_rule->display(*this, strm);
                strm << "does not subsume new rule ";
                r->display(*this, strm);
                throw default_exception(strm.str());
            }
            m_rule_set.del_rule(old_rule);
        }
        m_rule_set.add_rule(r);
    }

    bool context::check_subsumes(rule const& stronger_rule, rule const& weaker_rule) {
        if (stronger_rule.get_head() != weaker_rule.get_head()) {
            return false;
        }
        for (unsigned i = 0; i < stronger_rule.get_tail_size(); ++i) {
            app* t = stronger_rule.get_tail(i);
            bool found = false;
            for (unsigned j = 0; j < weaker_rule.get_tail_size(); ++j) {
                app* s = weaker_rule.get_tail(j);
                if (s == t) {
                    found = true;
                    break;
                }
            }
            if (!found) {
                return false;
            }
        }
        return true;
    }

    unsigned context::get_num_levels(func_decl* pred) {
        switch(get_engine()) {
        case DATALOG_ENGINE:
            throw default_exception("get_num_levels is unsupported for datalog engine");
        case PDR_ENGINE:
        case QPDR_ENGINE:
            ensure_pdr();
            return m_pdr->get_num_levels(pred);
        case BMC_ENGINE:
        case QBMC_ENGINE:
            throw default_exception("get_num_levels is unsupported for bmc");
        default:
            throw default_exception("unknown engine");
        } 
    }

    expr_ref context::get_cover_delta(int level, func_decl* pred) {
        switch(get_engine()) {
        case DATALOG_ENGINE:
            throw default_exception("operation is unsupported for datalog engine");
        case PDR_ENGINE:
        case QPDR_ENGINE:
            ensure_pdr();
            return m_pdr->get_cover_delta(level, pred);
        case BMC_ENGINE:
        case QBMC_ENGINE:
            throw default_exception("operation is unsupported for BMC engine");
        default:
            throw default_exception("unknown engine");
        } 
    }

    void context::add_cover(int level, func_decl* pred, expr* property) {
        switch(get_engine()) {
        case DATALOG_ENGINE:
            throw default_exception("operation is unsupported for datalog engine");
        case PDR_ENGINE:
        case QPDR_ENGINE:
            ensure_pdr();
            m_pdr->add_cover(level, pred, property);
            break;
        case BMC_ENGINE:
        case QBMC_ENGINE:
            throw default_exception("operation is unsupported for BMC engine");
        default:
            throw default_exception("unknown engine");
        } 
    }

    void context::check_uninterpreted_free(rule_ref& r) {
        func_decl* f = 0;
        if (r->has_uninterpreted_non_predicates(f)) {
            std::stringstream stm;
            stm << "Uninterpreted '" 
                << f->get_name() 
                << "' in ";
            r->display(*this, stm);
            throw default_exception(stm.str());
        }
    }

    void context::check_quantifier_free(rule_ref& r) {
        if (r->has_quantifiers()) {
            std::stringstream stm;
            stm << "cannot process quantifiers in rule ";
            r->display(*this, stm);
            throw default_exception(stm.str());
        }
    }

    class context::contains_pred : public i_expr_pred {
        rule_manager const& m;
    public:
        contains_pred(rule_manager const& m): m(m) {}
        virtual ~contains_pred() {}

        virtual bool operator()(expr* e) {
            return is_app(e) && m.is_predicate(to_app(e));
        }
    };

    void context::check_existential_tail(rule_ref& r) {
        unsigned ut_size = r->get_uninterpreted_tail_size();
        unsigned t_size  = r->get_tail_size();   
        contains_pred contains_p(get_rule_manager());
        check_pred check_pred(contains_p, get_manager());
        
        TRACE("dl", r->display_smt2(get_manager(), tout); tout << "\n";);
        for (unsigned i = ut_size; i < t_size; ++i) {
            app* t = r->get_tail(i);
            TRACE("dl", tout << "checking: " << mk_ismt2_pp(t, get_manager()) << "\n";);
            if (check_pred(t)) {
                std::ostringstream out;
                out << "interpreted body " << mk_ismt2_pp(t, get_manager()) << " contains recursive predicate";
                throw default_exception(out.str());
            }
        }
    }

    void context::check_positive_predicates(rule_ref& r) {
        ast_mark visited;
        ptr_vector<expr> todo, tocheck;
        unsigned ut_size = r->get_uninterpreted_tail_size();
        unsigned t_size  = r->get_tail_size();   
        for (unsigned i = 0; i < ut_size; ++i) {
            if (r->is_neg_tail(i)) {
                tocheck.push_back(r->get_tail(i));
            }
        }
        ast_manager& m = get_manager();
        datalog::rule_manager& rm = get_rule_manager();
        contains_pred contains_p(rm);
        check_pred check_pred(contains_p, get_manager());

        for (unsigned i = ut_size; i < t_size; ++i) {
            todo.push_back(r->get_tail(i));
        }
        while (!todo.empty()) {
            expr* e = todo.back(), *e1, *e2;
            todo.pop_back();
            if (visited.is_marked(e)) {
                continue;
            }
            visited.mark(e, true);
            if (rm.is_predicate(e)) {
            }
            else if (m.is_and(e) || m.is_or(e)) {
                todo.append(to_app(e)->get_num_args(), to_app(e)->get_args());
            }
            else if (m.is_implies(e, e1, e2)) {
                tocheck.push_back(e1);
                todo.push_back(e2);
            }
            else if (is_quantifier(e)) {
                todo.append(to_quantifier(e)->get_expr());
            }
            else if ((m.is_eq(e, e1, e2) || m.is_iff(e, e1, e2)) && 
                     m.is_true(e1)) {
                todo.push_back(e2);
            }
            else if ((m.is_eq(e, e1, e2) || m.is_iff(e, e1, e2)) &&
                     m.is_true(e2)) {
                todo.push_back(e1);
            }
            else {
                tocheck.push_back(e);
            }
        }
        for (unsigned i = 0; i < tocheck.size(); ++i) {
            expr* e = tocheck[i];
            if (check_pred(e)) {
                std::ostringstream out;
                out << "recursive predicate " << mk_ismt2_pp(e, get_manager()) << " occurs nested in body";
                throw default_exception(out.str());

            }
        }
    }

    void context::check_rule(rule_ref& r) {
        switch(get_engine()) {
        case DATALOG_ENGINE:
            check_quantifier_free(r);
            check_uninterpreted_free(r);
            check_existential_tail(r); 
            break;
        case PDR_ENGINE:
            check_existential_tail(r);
            check_positive_predicates(r);
            break;
        case QPDR_ENGINE:
            check_positive_predicates(r);
            break;
        case BMC_ENGINE:
        case QBMC_ENGINE:
            check_existential_tail(r);
            check_positive_predicates(r);
            break;            
        default:
            UNREACHABLE();
            break;
        }
    }

    void context::add_rule(rule_ref& r) {
        get_rmanager().reset_saturated_marks();
        m_rule_set.add_rule(r);
    }

    void context::add_rules(rule_ref_vector& rules) {
        for (unsigned i = 0; i < rules.size(); ++i) {
            rule_ref rule(rules[i].get(), rules.get_manager());
            add_rule(rule);
        }
    }


    void context::add_fact(func_decl * pred, const relation_fact & fact) {
        if (get_engine() == DATALOG_ENGINE) {
            get_rmanager().reset_saturated_marks();
            get_relation(pred).add_fact(fact);
            m_table_facts.push_back(std::make_pair(pred, fact));
        }
        else {
            ast_manager& m = get_manager();
            expr_ref rule(m.mk_app(pred, fact.size(), (expr*const*)fact.c_ptr()), m);
            add_rule(rule, symbol::null);
        }
    }


    void context::add_fact(app * head) {
        SASSERT(is_fact(head));

        relation_fact fact(get_manager());
        unsigned n=head->get_num_args();
        for (unsigned i=0; i<n; i++) {
            fact.push_back(to_app(head->get_arg(i)));
        }
        add_fact(head->get_decl(), fact);
    }

    bool context::can_add_table_fact(func_decl * pred) {
        return get_relation(pred).from_table();
    }

    void context::add_table_fact(func_decl * pred, const table_fact & fact) {
        relation_base & rel0 = get_relation(pred);
        if (get_engine() != DATALOG_ENGINE || 
            !can_add_table_fact(pred) || 
            !rel0.from_table()) {
            relation_fact rfact(m);
            for (unsigned i = 0; i < fact.size(); ++i) {
                rfact.push_back(m_decl_util.mk_numeral(fact[i], pred->get_domain()[i]));
            }
            add_fact(pred, rfact);
        }
        else {
            get_rmanager().reset_saturated_marks();
            table_relation & rel = static_cast<table_relation &>(rel0);
            rel.add_table_fact(fact);
        }
    }
    
    void context::add_table_fact(func_decl * pred, unsigned num_args, unsigned args[]) {
        if (pred->get_arity() != num_args) {
            std::ostringstream out;
            out << "miss-matched number of arguments passed to " << mk_ismt2_pp(pred, m) << " " << num_args << " passed";
            throw default_exception(out.str());
        }
        table_fact fact;
        for (unsigned i = 0; i < num_args; ++i) {
            fact.push_back(args[i]);
        }
        add_table_fact(pred, fact);
    }

    void context::close() {
        SASSERT(!m_closed);
        if (!m_rule_set.close()) {
            throw default_exception("Negation is not stratified!");
        }
        m_closed = true;
    }

    void context::ensure_closed() {
        if (!m_closed) {
            close();
        }
    }
    void context::ensure_opened() {
        if (m_closed) {
            reopen();
        }
    }
    
    void context::reopen() {
        SASSERT(m_closed);
        m_rule_set.reopen();
        m_closed = false;
    }

    void context::transform_rules(model_converter_ref& mc, proof_converter_ref& pc) {
        rule_transformer transf(*this);
        transf.register_plugin(alloc(mk_filter_rules,*this));
        transf.register_plugin(alloc(mk_simple_joins,*this));

        if (unbound_compressor()) {
            transf.register_plugin(alloc(mk_unbound_compressor,*this));
        }

        if (similarity_compressor()) {
            transf.register_plugin(alloc(mk_similarity_compressor, *this, 
                                         similarity_compressor_threshold()));
        }
        transf.register_plugin(alloc(datalog::mk_partial_equivalence_transformer, *this));

        transform_rules(transf, mc, pc);
    }

    void context::transform_rules(rule_transformer& transf, model_converter_ref& mc, proof_converter_ref& pc) {
        SASSERT(m_closed); //we must finish adding rules before we start transforming them
        TRACE("dl", display_rules(tout););
        if (transf(m_rule_set, mc, pc)) {
            //we have already ensured the negation is stratified and transformations
            //should not break the stratification
            m_rule_set.ensure_closed();
            TRACE("dl", display_rules(tout););
            TRACE("dl_verbose", display(tout););
        }
    }

    void context::replace_rules(rule_set & rs) {
        SASSERT(!m_closed);
        m_rule_set.reset();
        m_rule_set.add_rules(rs);
    }

    void context::apply_default_transformation(model_converter_ref& mc, proof_converter_ref& pc) {
        ensure_closed();
        datalog::rule_transformer transf(*this);
        transf.register_plugin(alloc(datalog::mk_coi_filter, *this));
        transf.register_plugin(alloc(datalog::mk_interp_tail_simplifier, *this));

        transf.register_plugin(alloc(datalog::mk_subsumption_checker, *this, 35005));
        transf.register_plugin(alloc(datalog::mk_rule_inliner, *this, 35000));
        transf.register_plugin(alloc(datalog::mk_coi_filter, *this, 34990));
        transf.register_plugin(alloc(datalog::mk_interp_tail_simplifier, *this, 34980));

        //and another round of inlining
        transf.register_plugin(alloc(datalog::mk_subsumption_checker, *this, 34975));
        transf.register_plugin(alloc(datalog::mk_rule_inliner, *this, 34970));
        transf.register_plugin(alloc(datalog::mk_coi_filter, *this, 34960));
        transf.register_plugin(alloc(datalog::mk_interp_tail_simplifier, *this, 34950));

        transf.register_plugin(alloc(datalog::mk_subsumption_checker, *this, 34940));
        transf.register_plugin(alloc(datalog::mk_rule_inliner, *this, 34930));
        transf.register_plugin(alloc(datalog::mk_subsumption_checker, *this, 34920));
        transf.register_plugin(alloc(datalog::mk_rule_inliner, *this, 34910));
        transf.register_plugin(alloc(datalog::mk_subsumption_checker, *this, 34900));
        transf.register_plugin(alloc(datalog::mk_rule_inliner, *this, 34890));
        transf.register_plugin(alloc(datalog::mk_subsumption_checker, *this, 34880));

        transf.register_plugin(alloc(datalog::mk_bit_blast, *this, 35000));
        transf.register_plugin(alloc(datalog::mk_array_blast, *this, 36000));
        transform_rules(transf, mc, pc);
    }

    void context::collect_params(param_descrs& p) {
        p.insert("engine",    CPK_SYMBOL, "(default: automatically configured) select 'datalog', PDR 'pdr' engine.");
        p.insert("bit_blast", CPK_BOOL, "(default: false) bit-blast bit-vectors (for PDR engine).");
        p.insert("default_table", CPK_SYMBOL, "default table implementation: 'sparse' (default), 'hashtable', 'bitvector',  'interval'");
        p.insert("default_relation", CPK_SYMBOL, "default relation implementation: 'external_relation', 'pentagon'");

        p.insert("generate_explanations", CPK_BOOL, "if true, signature of relations will be extended to contain explanations for facts");
        p.insert("explanations_on_relation_level", CPK_BOOL, "if true, explanations are generated as history of each relation, "
                 "rather than per fact (generate_explanations must be set to true for this option to have any effect)");

        p.insert("magic_sets_for_queries", CPK_BOOL, "magic set transformation will be used for queries");
        p.insert("unbound_compressor", CPK_BOOL, "auxiliary relations will be introduced to avoid unbound variables in rule heads");
        p.insert("similarity_compressor", CPK_BOOL, "rules that differ only in values of constants will be merged into a single rule");
        p.insert("similarity_compressor_threshold", CPK_UINT, "if dl_similiaryt_compressor is on, this value determines how many "
                 "similar rules there must be in order for them to be merged");

        p.insert("all_or_nothing_deltas", CPK_BOOL, "compile rules so that it is enough for the delta relation in union and widening "
                 "operations to determine only whether the updated relation was modified or not");
        p.insert("compile_with_widening", CPK_BOOL, "widening will be used to compile recursive rules");
        p.insert("eager_emptiness_checking", CPK_BOOL, "emptiness of affected relations will be checked after each instruction, "
                 "so that we may ommit unnecessary instructions");
        p.insert("default_table_checked", CPK_BOOL,
            "if true, the detault table will be default_table inside a wrapper that checks that "
             "its results are the same as of default_table_checker table");


        p.insert("initial_restart_timeout", CPK_UINT, "length of saturation run before the first restart (in ms); zero means no restarts");
        p.insert("restart_timeout_quotient", CPK_UINT, "restart timeout will be multiplied by this number after each restart");
        p.insert("use_map_names", CPK_BOOL, "use names from map files when displaying tuples");

        p.insert("output_profile", CPK_BOOL, "determines whether profile informations should be output when outputting Datalog rules or instructions");
        p.insert("output_tuples", CPK_BOOL, "determines whether tuples for output predicates should be output");
        p.insert("profile_timeout_milliseconds", CPK_UINT, "instructions and rules that took less than the threshold will not be printed when printed the instruction/rule list");
                      
<<<<<<< HEAD
        p.insert("print_with_fixedpoint_extensions", CPK_BOOL, "(default true) use SMT-LIB2 fixedpoint extensions, instead of pure SMT2, when printing rules");
        p.insert("print_low_level_smt2", CPK_BOOL, "(default false) use (faster) low-level SMT2 printer (the printer is scalable but the result may not be as readable)");
=======
        p.insert(":print-with-fixedpoint-extensions", CPK_BOOL, "(default true) use SMT-LIB2 fixedpoint extensions, instead of pure SMT2, when printing rules");
        p.insert(":print-low-level-smt2", CPK_BOOL, "(default false) use (faster) low-level SMT2 printer (the printer is scalable but the result may not be as readable)");
        p.insert(":print-with-variable-declarations", CPK_BOOL, "(default true) use variable declarations when displaying rules (instead of attempting to use original names)");
>>>>>>> e87e0991
        
        PRIVATE_PARAMS(
            p.insert("dbg_fpr_nonempty_relation_signature", CPK_BOOL, 
                              "if true, finite_product_relation will attempt to avoid creating inner relation with empty signature "
                              "by putting in half of the table columns, if it would have been empty otherwise");
        
            p.insert("smt_relation_ground_recursive", CPK_BOOL, "Ensure recursive relation is ground in union");
        );
        
        p.insert("fix_unbound_vars", CPK_BOOL, "fix unbound variables in tail");
        p.insert("default_table_checker", CPK_SYMBOL, "see default_table_checked");
        p.insert("inline_linear", CPK_BOOL, "(default true) try linear inlining method");
        p.insert("inline_eager", CPK_BOOL, "(default true) try eager inlining of rules");
        PRIVATE_PARAMS(p.insert("inline_linear_branch", CPK_BOOL, "try linear inlining method with potential expansion"););

        pdr::dl_interface::collect_params(p);
        bmc::collect_params(p);
        insert_timeout(p);
    }

    void context::updt_params(params_ref const& p) {
        m_params.copy(p);
        if (m_pdr.get()) m_pdr->updt_params();
        
    }

    void context::collect_predicates(decl_set & res) {
        unsigned rule_cnt = m_rule_set.get_num_rules();
        for (unsigned rindex=0; rindex<rule_cnt; rindex++) {
            rule * r = m_rule_set.get_rule(rindex);
            res.insert(r->get_head()->get_decl());
            unsigned tail_len = r->get_uninterpreted_tail_size();
            for (unsigned tindex=0; tindex<tail_len; tindex++) {
                res.insert(r->get_tail(tindex)->get_decl());
            }
        }
        decl_set::iterator oit = m_output_preds.begin();
        decl_set::iterator oend = m_output_preds.end();
        for (; oit!=oend; ++oit) {
            res.insert(*oit);
        }
        get_rmanager().collect_predicates(res);
    }
    
    void context::restrict_predicates( const decl_set & res ) {
        set_intersection(m_output_preds, res);
        get_rmanager().restrict_predicates(res);
    }
    
    lbool context::dl_saturate() {
        if (!m_closed) {
            close();
        }
        bool time_limit = soft_timeout()!=0;
        unsigned remaining_time_limit = soft_timeout();
        unsigned restart_time = initial_restart_timeout();
        
        rule_set original_rules(get_rules());
        decl_set original_predicates;
        collect_predicates(original_predicates);
                
        instruction_block rules_code;
        instruction_block termination_code;
        execution_context ex_ctx(*this);

        lbool result;

        TRACE("dl", display(tout););

        while (true) {
            model_converter_ref mc; // Ignored in Datalog mode
            proof_converter_ref pc; // Ignored in Datalog mode
            transform_rules(mc, pc);
            compiler::compile(*this, get_rules(), rules_code, termination_code);

            TRACE("dl", rules_code.display(*this, tout); );

            bool timeout_after_this_round = time_limit && (restart_time==0 || remaining_time_limit<=restart_time);

            if (time_limit || restart_time!=0) {
                unsigned timeout = time_limit ? (restart_time!=0) ? 
                    std::min(remaining_time_limit, restart_time)
                    : remaining_time_limit : restart_time;
                ex_ctx.set_timelimit(timeout);
            }

            bool early_termination = !rules_code.perform(ex_ctx);
            ex_ctx.reset_timelimit();
            VERIFY( termination_code.perform(ex_ctx) );

            rules_code.process_all_costs();

            IF_VERBOSE(10, ex_ctx.report_big_relations(1000, verbose_stream()););
        
            if (!early_termination) {
                m_last_status = OK;
                result = l_true;
                break;
            }

            if (memory::above_high_watermark()) {
                m_last_status = MEMOUT;
                result = l_undef;
                break;
            }
            if (timeout_after_this_round || m_cancel) {
                m_last_status = TIMEOUT;
                result = l_undef;
                break;
            }
            SASSERT(restart_time!=0);
            if (time_limit) {
                SASSERT(remaining_time_limit>restart_time);
                remaining_time_limit-=restart_time;
            }
            uint64 new_restart_time = static_cast<uint64>(restart_time)*initial_restart_timeout();
            if (new_restart_time>UINT_MAX) {
                restart_time=UINT_MAX;
            }
            else {
                restart_time=static_cast<unsigned>(new_restart_time);
            }

            rules_code.reset();
            termination_code.reset();
            ex_ctx.reset();
            reopen();
            restrict_predicates(original_predicates);
            replace_rules(original_rules);
            close();
        }
        reopen();
        restrict_predicates(original_predicates);
        replace_rules(original_rules);
        close();
        TRACE("dl", ex_ctx.report_big_relations(100, tout););
        return result;
    }

    expr_ref context::get_background_assertion() {
        expr_ref result(m);
        switch (m_background.size()) {
        case 0: result = m.mk_true(); break;
        case 1: result = m_background[0].get(); break;
        default: result = m.mk_and(m_background.size(), m_background.c_ptr()); break;
        }
        return result;
    }

    void context::assert_expr(expr* e) {
        TRACE("dl", tout << mk_ismt2_pp(e, m) << "\n";);
        m_background.push_back(e); 
    }


    void context::cancel() {
        m_cancel = true;
        if (m_pdr.get()) m_pdr->cancel();
        if (m_bmc.get()) m_bmc->cancel();
    }

    void context::cleanup() {
        m_cancel = false;
        if (m_pdr.get()) m_pdr->cleanup();
        if (m_bmc.get()) m_bmc->cleanup();
    }

    class context::engine_type_proc {
        ast_manager& m;
        arith_util   a;
        datatype_util dt;
        DL_ENGINE    m_engine;

    public:
        engine_type_proc(ast_manager& m): m(m), a(m), dt(m), m_engine(DATALOG_ENGINE) {}

        DL_ENGINE get_engine() const { return m_engine; }
        void operator()(expr* e) {
            if (is_quantifier(e)) {
                m_engine = QPDR_ENGINE;
            }
            else if (a.is_int_real(e) && m_engine != QPDR_ENGINE) {
                m_engine = PDR_ENGINE;
            }
            else if (is_var(e) && m.is_bool(e)) {
                m_engine = PDR_ENGINE;
            }
            else if (dt.is_datatype(m.get_sort(e))) {
                m_engine = PDR_ENGINE;
            }
        }
    };

    void context::configure_engine() {
        symbol e = m_params.get_sym("engine", symbol());
        
        if (e == symbol("datalog")) {
            m_engine = DATALOG_ENGINE;
        }
        else if (e == symbol("pdr")) {
            m_engine = PDR_ENGINE;
        }
        else if (e == symbol("qpdr")) {
            m_engine = QPDR_ENGINE;
        }
        else if (e == symbol("bmc")) {
            m_engine = BMC_ENGINE;
        }
        else if (e == symbol("qbmc")) {
            m_engine = QBMC_ENGINE;
        }

        if (m_engine == LAST_ENGINE) {
            expr_fast_mark1 mark;
            engine_type_proc proc(m);
            m_engine = DATALOG_ENGINE;
            for (unsigned i = 0; m_engine == DATALOG_ENGINE && i < m_rule_set.get_num_rules(); ++i) {
                rule * r = m_rule_set.get_rule(i);
                quick_for_each_expr(proc, mark, r->get_head());
                for (unsigned j = 0; j < r->get_tail_size(); ++j) {
                    quick_for_each_expr(proc, mark, r->get_tail(j));
                }
                m_engine = proc.get_engine();
            }
        }
    }

    lbool context::query(expr* query) {
        new_query();
        rule_set::iterator it = m_rule_set.begin(), end = m_rule_set.end();
        rule_ref r(m_rule_manager);
        for (; it != end; ++it) {
            r = *it;
            check_rule(r);
        }
        
        switch(get_engine()) {
        case DATALOG_ENGINE:
            return dl_query(query);
        case PDR_ENGINE:
        case QPDR_ENGINE:
            return pdr_query(query);
        case BMC_ENGINE:
        case QBMC_ENGINE:
            return bmc_query(query);
        default:
            UNREACHABLE();
            return dl_query(query);
        }
    }

    void context::new_query() {
        flush_add_rules();
        if (m_last_result_relation) {
            m_last_result_relation->deallocate();
            m_last_result_relation = 0;
        }
        m_last_status = OK;
        m_last_answer = get_manager().mk_true();
    }

    model_ref context::get_model() {
        switch(get_engine()) {
        case PDR_ENGINE:
        case QPDR_ENGINE:
            ensure_pdr();
            return m_pdr->get_model();
        default:
            return model_ref(alloc(model, m));
        }        
    }

    proof_ref context::get_proof() {
        switch(get_engine()) {
        case PDR_ENGINE:
        case QPDR_ENGINE:
            ensure_pdr();
            return m_pdr->get_proof();
        default:
            return proof_ref(m.mk_asserted(m.mk_true()), m);
        }                
    }

    void context::ensure_pdr() {
        if (!m_pdr.get()) {
            m_pdr = alloc(pdr::dl_interface, *this);
        }
    }

    lbool context::pdr_query(expr* query) {
        ensure_pdr();
        m_last_answer = 0; 
        return m_pdr->query(query);
    }

    void context::ensure_bmc() {
        if (!m_bmc.get()) {
            m_bmc = alloc(bmc, *this);
        }
    }

    lbool context::bmc_query(expr* query) {
        ensure_bmc();
        m_last_answer = 0;
        return m_bmc->query(query);
    }

#define BEGIN_QUERY()                           \
    rule_set original_rules(get_rules());       \
    decl_set original_preds;                    \
    collect_predicates(original_preds);         \
    bool was_closed = m_closed;                 \
    if (m_closed) {                             \
        reopen();                               \
    }                                           \

#define END_QUERY()                             \
    reopen();                                   \
    replace_rules(original_rules);              \
    restrict_predicates(original_preds);        \
                                                \
    if (was_closed) {                           \
        close();                                \
    }                                           \

    lbool context::dl_query(unsigned num_rels, func_decl * const* rels) {
        BEGIN_QUERY();
        for (unsigned i = 0; i < num_rels; ++i) {
            set_output_predicate(rels[i]);
        }
        close();
        reset_negated_tables();
        lbool res = dl_saturate();

        switch(res) {
        case l_true: {
            expr_ref_vector ans(m);
            expr_ref e(m);
            bool some_non_empty = num_rels == 0;
            for (unsigned i = 0; i < num_rels; ++i) {
                relation_base& rel = get_relation(rels[i]);
                if (!rel.empty()) {
                    some_non_empty = true;
                }
                rel.to_formula(e);
                ans.push_back(e);
            }
            SASSERT(!m_last_result_relation);
            if (some_non_empty) {
                m_last_answer = m.mk_and(ans.size(), ans.c_ptr());
            }
            else {
                m_last_answer = m.mk_false();
                res = l_false;
            }
            break;
        }            
        case l_false:
            m_last_answer = m.mk_false();
            break;
        case l_undef:
            break;
        }
        END_QUERY();
        return res;
    }
    
    lbool context::dl_query(expr* query) {
        BEGIN_QUERY();
        rule_manager& rm = get_rule_manager();
        rule_ref qrule(rm);
        rule_ref_vector qrules(rm);
        func_decl_ref query_pred(get_manager());
        try {
            rm.mk_query(query, query_pred, qrules, qrule);
        }
        catch(default_exception& exn) {
            close();
            m_last_status = INPUT_ERROR;
            throw exn;
        }
        try {            
            add_rules(qrules);
        }
        catch (default_exception& exn) {
            close();
            m_last_status = INPUT_ERROR;
            throw exn;
        }
        
        set_output_predicate(qrule->get_head()->get_decl());
        close();
        reset_negated_tables();
        
        if (generate_explanations()) {
            model_converter_ref mc; // ignored in Datalog mode
            proof_converter_ref pc; // ignored in Datalog mode
            rule_transformer transformer(*this);
            //expl_plugin is deallocated when transformer goes out of scope
            mk_explanations * expl_plugin = 
                alloc(mk_explanations, *this, explanations_on_relation_level());
            transformer.register_plugin(expl_plugin);
            transform_rules(transformer, mc, pc);

            //we will retrieve the predicate with explanations instead of the original query predicate
            query_pred = expl_plugin->get_e_decl(query_pred);
            const rule_vector & query_rules = get_rules().get_predicate_rules(query_pred);
            SASSERT(query_rules.size()==1);
            qrule = query_rules.back();
        }

        if (magic_sets_for_queries()) {
            model_converter_ref mc; // Ignored in Datalog mode
            proof_converter_ref pc; // Ignored in Datalog mode
            rule_transformer transformer(*this);
            transformer.register_plugin(alloc(mk_magic_sets, *this, qrule.get()));
            transform_rules(transformer, mc, pc);
        }

        lbool res = dl_saturate();
        
        if (res != l_undef) {
            m_last_result_relation = get_relation(query_pred).clone();
            if (m_last_result_relation->empty()) {
                res = l_false;
                m_last_answer = m.mk_false();
            }
            else {
                m_last_result_relation->to_formula(m_last_answer);
            }
        }
        
        END_QUERY();
        return res;
    }

    void context::reset_tables() {
        get_rmanager().reset_saturated_marks();
        rule_set::decl2rules::iterator it  = m_rule_set.begin_grouped_rules();
        rule_set::decl2rules::iterator end = m_rule_set.end_grouped_rules();
        for (; it != end; ++it) {
            func_decl* p = it->m_key;
            relation_base & rel = get_relation(p);
            rel.reset();
        }
        for (unsigned i = 0; i < m_table_facts.size(); ++i) {
            func_decl* pred = m_table_facts[i].first;
            relation_fact const& fact = m_table_facts[i].second;
            get_relation(pred).add_fact(fact);
        }
    }

    void context::reset_negated_tables() {
        rule_set::pred_set_vector const & pred_sets = m_rule_set.get_strats();
        bool non_empty = false;
        for (unsigned i = 1; i < pred_sets.size(); ++i) {
            func_decl_set::iterator it = pred_sets[i]->begin(), end = pred_sets[i]->end();
            for (; it != end; ++it) {
                func_decl* pred = *it;
                relation_base & rel = get_relation(pred);
                if (!rel.empty()) {
                    non_empty = true;
                    break;
                }
            }
        }
        if (!non_empty) {
            return;
        }
        // collect predicates that depend on negation.
        func_decl_set depends_on_negation;
        for (unsigned i = 1; i < pred_sets.size(); ++i) {
            bool change = true;
            while (change) {
                change = false;
                func_decl_set::iterator it = pred_sets[i]->begin(), end = pred_sets[i]->end();
                for (; it != end; ++it) {
                    func_decl* pred = *it;
                    if (depends_on_negation.contains(pred)) {
                        continue;
                    }
                    rule_vector const& rules = m_rule_set.get_predicate_rules(pred);
                    bool inserted = false;
                    for (unsigned j = 0; !inserted && j < rules.size(); ++j) {
                        rule* r = rules[j];
                        unsigned psz = r->get_positive_tail_size();
                        unsigned tsz = r->get_uninterpreted_tail_size();
                        if (psz < tsz) {
                            depends_on_negation.insert(pred);
                            change = true;
                            inserted = true;
                        }
                        for (unsigned k = 0; !inserted && k < tsz; ++k) {
                            func_decl* tail_decl = r->get_tail(k)->get_decl();
                            if (depends_on_negation.contains(tail_decl)) {
                                depends_on_negation.insert(pred);
                                change   = true;
                                inserted = true;
                            }
                        }
                    }
                }
            }
        }        
        func_decl_set::iterator it = depends_on_negation.begin(), end = depends_on_negation.end();
        for (; it != end; ++it) {
            func_decl* pred = *it;
            relation_base & rel = get_relation(pred);
            
            if (!rel.empty()) {
                TRACE("dl", tout << "Resetting: " << mk_ismt2_pp(pred, m) << "\n";);
                rel.reset();
            }
        }
    }
    
    expr* context::get_answer_as_formula() {
        if (m_last_answer) {
            return m_last_answer.get();
        }
        switch(get_engine()) {
        case PDR_ENGINE: 
        case QPDR_ENGINE:
            ensure_pdr();
            m_last_answer = m_pdr->get_answer();
            return m_last_answer.get();
        case BMC_ENGINE:
        case QBMC_ENGINE:
            ensure_bmc();
            m_last_answer = m_bmc->get_answer();
            return m_last_answer.get();
        default:
            UNREACHABLE();
        }
        m_last_answer = m.mk_false();
        return m_last_answer.get();
    }

    bool context::display_certificate(std::ostream& out) {
        switch(get_engine()) {
        case DATALOG_ENGINE:            
            return false;
        case QPDR_ENGINE: 
            ensure_pdr();
            m_pdr->display_certificate(out);
            return true;
        case BMC_ENGINE:
        case QBMC_ENGINE:
            ensure_bmc();
            m_bmc->display_certificate(out);
            return true;
        default: 
            return false;
        }        
    }

    void context::reset_statistics() {
        if (m_pdr) {
            m_pdr->reset_statistics();
        }
        if (m_bmc) {
            m_bmc->reset_statistics();
        }
    }

    void context::collect_statistics(statistics& st) const {

        switch(m_engine) {
        case DATALOG_ENGINE: 
            break;
        case PDR_ENGINE: 
        case QPDR_ENGINE:
            if (m_pdr) {
                m_pdr->collect_statistics(st);
            }
            break;
        case BMC_ENGINE:
        case QBMC_ENGINE:
            if (m_bmc) {
                m_bmc->collect_statistics(st);
            }
            break;
        default: 
            break;
        }
    }


    execution_result context::get_status() { return m_last_status; }

    bool context::result_contains_fact(relation_fact const& f) {
        SASSERT(m_last_result_relation);
        return m_last_result_relation->contains_fact(f);
    }
    
    // TBD: algebraic data-types declarations will not be printed.
    class free_func_visitor {
        ast_manager& m;
        func_decl_set m_funcs;
        obj_hashtable<sort> m_sorts;
    public:        
        free_func_visitor(ast_manager& m): m(m) {}
        void operator()(var * n)        { }
        void operator()(app * n)        { 
            m_funcs.insert(n->get_decl()); 
            sort* s = m.get_sort(n);
            if (s->get_family_id() == null_family_id) {
                m_sorts.insert(s);
            }
        }
        void operator()(quantifier * n) { }
        func_decl_set& funcs() { return m_funcs; }
        obj_hashtable<sort>& sorts() { return m_sorts; }
    };

    static void collect_free_funcs(unsigned sz, expr* const* exprs, 
                                   expr_mark& visited, free_func_visitor& v,
                                   mk_fresh_name& fresh_names) {
        for (unsigned i = 0; i < sz; ++i) {
            expr* e = exprs[i];
            for_each_expr(v, visited, e);
            while (is_quantifier(e)) {
                e = to_quantifier(e)->get_expr();
            }
            fresh_names.add(e);
        }
    }
   
    void context::get_rules_as_formulas(expr_ref_vector& rules, svector<symbol>& names) {
        expr_ref fml(m);
        datalog::rule_manager& rm = get_rule_manager();
        datalog::rule_ref_vector rule_refs(rm);
        
        // ensure that rules are all using bound variables.
        for (unsigned i = 0; i < m_rule_fmls.size(); ++i) {
            ptr_vector<sort> sorts;
            get_free_vars(m_rule_fmls[i].get(), sorts);
            if (!sorts.empty()) {
                rm.mk_rule(m_rule_fmls[i].get(), rule_refs, m_rule_names[i]);
                m_rule_fmls[i] = m_rule_fmls.back();
                m_rule_names[i] = m_rule_names.back();
                m_rule_fmls.pop_back();
                m_rule_names.pop_back();
                --i;
            }
        }
        add_rules(rule_refs);
        rule_set::iterator it = m_rule_set.begin(), end = m_rule_set.end();
        for (; it != end; ++it) {
            (*it)->to_formula(fml);
            rules.push_back(fml);
            names.push_back((*it)->name());
        }
        for (unsigned i = 0; i < m_rule_fmls.size(); ++i) {
            rules.push_back(m_rule_fmls[i].get());
            names.push_back(m_rule_names[i]);
        }
    }
 
    void context::display_smt2(
        unsigned num_queries, 
        expr* const* queries, 
        std::ostream& out) {
        ast_manager& m = get_manager();
        free_func_visitor visitor(m);
        expr_mark visited;
        func_decl_set rels;
        unsigned num_axioms = m_background.size();
        expr* const* axioms = m_background.c_ptr();
        expr_ref fml(m);
        expr_ref_vector rules(m);
        svector<symbol> names;
<<<<<<< HEAD
        bool use_fixedpoint_extensions = m_params.get_bool("print_with_fixedpoint_extensions", true);
        bool print_low_level = m_params.get_bool("print_low_level_smt2", false);
=======
        bool use_fixedpoint_extensions = m_params.get_bool(":print-with-fixedpoint-extensions", true);
        bool print_low_level = m_params.get_bool(":print-low-level-smt2", false);
        bool do_declare_vars = m_params.get_bool(":print-with-variable-declarations", true);
>>>>>>> e87e0991

#define PP(_e_) if (print_low_level) out << mk_smt_pp(_e_, m); else ast_smt2_pp(out, _e_, env, params);

        get_rules_as_formulas(rules, names);

        smt2_pp_environment_dbg env(m);
        pp_params params;
        mk_fresh_name fresh_names;
        collect_free_funcs(num_axioms,  axioms,  visited, visitor, fresh_names);
        collect_free_funcs(rules.size(), rules.c_ptr(),   visited, visitor, fresh_names);
        collect_free_funcs(num_queries, queries, visited, visitor, fresh_names);
        func_decl_set funcs;
        func_decl_set::iterator it  = visitor.funcs().begin();
        func_decl_set::iterator end = visitor.funcs().end();
        for (; it != end; ++it) {
            func_decl* f = *it;
            if (f->get_family_id() != null_family_id) {
                // 
            }
            else if (is_predicate(f) && use_fixedpoint_extensions) {
                rels.insert(f);
            }
            else {
                funcs.insert(f);
            }
        }

        if (!use_fixedpoint_extensions) {
            out << "(set-logic HORN)\n";
        }
        
        it = funcs.begin(), end = funcs.end();
        
        obj_hashtable<sort>& sorts = visitor.sorts();
        obj_hashtable<sort>::iterator sit = sorts.begin(), send = sorts.end();
        for (; sit != send; ++sit) {
            PP(*sit);
        }
        for (; it != end; ++it) {
            func_decl* f = *it;
            PP(f);
            out << "\n";
        }
        it = rels.begin(); end = rels.end();
        for (; it != end; ++it) {
            func_decl* f = *it;
            out << "(declare-rel " << f->get_name() << " (";
            for (unsigned i = 0; i < f->get_arity(); ++i) {                
                ast_smt2_pp(out, f->get_domain(i), env, params);
                if (i + 1 < f->get_arity()) {
                    out << " ";
                }
            }
            out << "))\n";
        }

        if (use_fixedpoint_extensions && do_declare_vars) {
            declare_vars(rules, fresh_names, out);
        }

        if (num_axioms > 0 && !use_fixedpoint_extensions) {
            throw default_exception("Background axioms cannot be used with SMT-LIB2 HORN format");
        }

        for (unsigned i = 0; i < num_axioms; ++i) {
            out << "(assert ";
            PP(axioms[i]);
            out << ")\n";
        }
        for (unsigned i = 0; i < rules.size(); ++i) {            
            out << (use_fixedpoint_extensions?"(rule ":"(assert ");
            expr* r = rules[i].get();
            symbol nm = names[i];
            if (symbol::null != nm) {
                out << "(! ";
            }
            PP(r);
            if (symbol::null != nm) {
                out << " :named ";
                while (fresh_names.contains(nm)) {
                    std::ostringstream s;
                    s << nm << "!";
                    nm = symbol(s.str().c_str());                    
                }
                fresh_names.add(nm);
                if (is_smt2_quoted_symbol(nm)) {
                    out << mk_smt2_quoted_symbol(nm);
                }
                else {
                    out << nm;
                }
                out << ")";
            }
            out << ")\n";
        }
        if (use_fixedpoint_extensions) {
            for (unsigned i = 0; i < num_queries; ++i) {
                out << "(query ";
                PP(queries[i]);
                out << ")\n";
            }
        }
        else {
            for (unsigned i = 0; i < num_queries; ++i) {
                if (num_queries > 1) out << "(push)\n";
                out << "(assert ";
                expr_ref q(m);
                q = m.mk_not(queries[i]);
                PP(q);
                out << ")\n";
                out << "(check-sat)\n";
                if (num_queries > 1) out << "(pop)\n";
            }
        }
    }


    void context::declare_vars(expr_ref_vector& rules, mk_fresh_name& fresh_names, std::ostream& out) {
        //
        // replace bound variables in rules by 'var declarations'
        // First remove quantifers, then replace bound variables 
        // by fresh constants.
        // 
        smt2_pp_environment_dbg env(m);
        var_subst vsubst(m, false);
        pp_params param;
        
        expr_ref_vector fresh_vars(m), subst(m);
        expr_ref res(m);
        obj_map<sort, unsigned_vector> var_idxs;
        obj_map<sort, unsigned> max_vars;
        for (unsigned i = 0; i < rules.size(); ++i) {
            expr* r = rules[i].get();
            if (!is_quantifier(r)) {
                continue;
            }
            quantifier* q = to_quantifier(r);
            if (!q->is_forall()) {
                continue;
            }            
            if (has_quantifiers(q->get_expr())) {
                continue;
            }
            max_vars.reset();
            subst.reset();
            unsigned max_var = 0;
            unsigned num_vars = q->get_num_decls();
            for (unsigned j = 0; j < num_vars; ++j) {
                sort* s = q->get_decl_sort(num_vars-1-j);
                // maximal var for the given sort.
                if (!max_vars.find(s, max_var)) {
                    max_var = 0;
                }
                else {
                    ++max_var;
                }
                max_vars.insert(s, max_var);

                // index into fresh variable array.
                // unsigned fresh_var_idx = 0;
                obj_map<sort, unsigned_vector>::obj_map_entry* e = var_idxs.insert_if_not_there2(s, unsigned_vector());
                unsigned_vector& vars = e->get_data().m_value;
                if (max_var >= vars.size()) {
                    SASSERT(vars.size() == max_var);
                    vars.push_back(fresh_vars.size());
                    symbol name = fresh_names.next();
                    fresh_vars.push_back(m.mk_const(name, s));
                    out << "(declare-var " << name << " ";
                    ast_smt2_pp(out, s, env, param);
                    out << ")\n"; 
                }
                subst.push_back(fresh_vars[vars[max_var]].get());
            }

            vsubst(q->get_expr(), subst.size(), subst.c_ptr(), res);
            rules[i] = res.get();
        }
    }


};
<|MERGE_RESOLUTION|>--- conflicted
+++ resolved
@@ -993,14 +993,9 @@
         p.insert("output_tuples", CPK_BOOL, "determines whether tuples for output predicates should be output");
         p.insert("profile_timeout_milliseconds", CPK_UINT, "instructions and rules that took less than the threshold will not be printed when printed the instruction/rule list");
                       
-<<<<<<< HEAD
         p.insert("print_with_fixedpoint_extensions", CPK_BOOL, "(default true) use SMT-LIB2 fixedpoint extensions, instead of pure SMT2, when printing rules");
         p.insert("print_low_level_smt2", CPK_BOOL, "(default false) use (faster) low-level SMT2 printer (the printer is scalable but the result may not be as readable)");
-=======
-        p.insert(":print-with-fixedpoint-extensions", CPK_BOOL, "(default true) use SMT-LIB2 fixedpoint extensions, instead of pure SMT2, when printing rules");
-        p.insert(":print-low-level-smt2", CPK_BOOL, "(default false) use (faster) low-level SMT2 printer (the printer is scalable but the result may not be as readable)");
-        p.insert(":print-with-variable-declarations", CPK_BOOL, "(default true) use variable declarations when displaying rules (instead of attempting to use original names)");
->>>>>>> e87e0991
+        p.insert("print_with_variable_declarations", CPK_BOOL, "(default true) use variable declarations when displaying rules (instead of attempting to use original names)");
         
         PRIVATE_PARAMS(
             p.insert("dbg_fpr_nonempty_relation_signature", CPK_BOOL, 
@@ -1673,14 +1668,9 @@
         expr_ref fml(m);
         expr_ref_vector rules(m);
         svector<symbol> names;
-<<<<<<< HEAD
         bool use_fixedpoint_extensions = m_params.get_bool("print_with_fixedpoint_extensions", true);
         bool print_low_level = m_params.get_bool("print_low_level_smt2", false);
-=======
-        bool use_fixedpoint_extensions = m_params.get_bool(":print-with-fixedpoint-extensions", true);
-        bool print_low_level = m_params.get_bool(":print-low-level-smt2", false);
-        bool do_declare_vars = m_params.get_bool(":print-with-variable-declarations", true);
->>>>>>> e87e0991
+        bool do_declare_vars = m_params.get_bool("print_with_variable_declarations", true);
 
 #define PP(_e_) if (print_low_level) out << mk_smt_pp(_e_, m); else ast_smt2_pp(out, _e_, env, params);
 
