/**
Copyright (c) 2012-2014 Microsoft Corporation
   
Module Name:

    Global.java

Abstract:

Author:

    @author Christoph Wintersteiger (cwinter) 2012-03-15

Notes:
    
**/ 

package com.microsoft.z3;

/**
 * Global functions for Z3. 
 * Remarks: 
 * This (static) class contains functions that effect the behaviour of Z3
 * globally across contexts, etc. 
 * 
 **/
public final class Global
{
    /**
     * Set a global (or module) parameter, which is shared by all Z3 contexts.
     * Remarks: 
     * When a Z3 module is initialized it will use the value of these parameters
     * when Z3_params objects are not provided.
     * The name of parameter can be composed of characters [a-z][A-Z], digits [0-9], '-' and '_'. 
     * The character '.' is a delimiter (more later).
     * The parameter names are case-insensitive. The character '-' should be viewed as an "alias" for '_'.
     * Thus, the following parameter names are considered equivalent: "pp.decimal-precision"  and "PP.DECIMAL_PRECISION".
     * This function can be used to set parameters for a specific Z3 module.
     * This can be done by using &lt;module-name&gt;.&lt;parameter-name&gt;.
     * For example:
     * Z3_global_param_set('pp.decimal', 'true')
     * will set the parameter "decimal" in the module "pp" to true.
     * 
     **/
    public static void setParameter(String id, String value)
    {
	Native.globalParamSet(id, value);
    }
    
    /**
     * Get a global (or module) parameter.     
<<<<<<< HEAD
     * <remarks>               
     * Returns null if the parameter @param id parameter id does not exist.     
=======
     * Remarks:     
>>>>>>> 376614a7
     * This function cannot be invoked simultaneously from different threads without synchronization.
     * The result string stored in param_value is stored in a shared location.
     * @return null if the parameter {@code id} does not exist.
     **/
    public static String getParameter(String id)
    {
        Native.StringPtr res = new Native.StringPtr();
        if (!Native.globalParamGet(id, res))
            return null;
        else
            return res.value;
    }    
    
    /**
     * Restore the value of all global (and module) parameters.
     * Remarks: 
     * This command will not affect already created objects (such as tactics and solvers)
<<<<<<< HEAD
     * </remarks>
     * @see SetParameter
=======
	 * @see setParameter
>>>>>>> 376614a7
     **/
    public static void resetParameters()
    {
	Native.globalParamResetAll();
    }   
}<|MERGE_RESOLUTION|>--- conflicted
+++ resolved
@@ -49,12 +49,7 @@
     
     /**
      * Get a global (or module) parameter.     
-<<<<<<< HEAD
-     * <remarks>               
-     * Returns null if the parameter @param id parameter id does not exist.     
-=======
      * Remarks:     
->>>>>>> 376614a7
      * This function cannot be invoked simultaneously from different threads without synchronization.
      * The result string stored in param_value is stored in a shared location.
      * @return null if the parameter {@code id} does not exist.
@@ -72,12 +67,7 @@
      * Restore the value of all global (and module) parameters.
      * Remarks: 
      * This command will not affect already created objects (such as tactics and solvers)
-<<<<<<< HEAD
-     * </remarks>
-     * @see SetParameter
-=======
 	 * @see setParameter
->>>>>>> 376614a7
      **/
     public static void resetParameters()
     {
